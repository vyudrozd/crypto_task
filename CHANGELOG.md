--- conflicted
+++ resolved
@@ -15,18 +15,15 @@
 ### Changed
 - Changed iterators over `Patch` and `Changes` data into custom types instead of standard collection iterators. (#393)
 - Fixed typo in `SparceListIndexKeys` and `SparceListIndexValues` (#398)
-<<<<<<< HEAD
-- `Transaction` `execute` method now takes `ExecutionContext`.
-- `Transaction` `execute` method now can have several logical execution statuses representing by `ExecutionStatus`. (#385)
-=======
 - Fixed #15 consensus on the threshold of 1/3 sleeping validators. (#388)
 - Replaced config param `timeout_events_capacity` with `internal_events_capacity`. (#388)
 - The `Transaction` trait now inherit `ExonumJson`. (#402)
+- `Transaction` `execute` method now takes `ExecutionContext`.
+- `Transaction` `execute` method now can have several logical execution statuses representing by `ExecutionStatus`. (#385)
 
 ### Removed
 - Removed default `state_hash` implementation in the `Service` trait. (#399)
 - Removed `info` method from the `Transaction`. (#402)
->>>>>>> f0855885
 
 ## 0.4 - 2017-12-08
 
