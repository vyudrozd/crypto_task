--- conflicted
+++ resolved
@@ -28,16 +28,13 @@
 - `last_block` now returns `Block` instead of `Option<Block>`. (#379)
 - Replaced `rocksdb` commandline parameter to more generic `db-path`. (#376)
 - Obsolete trait `HexValue` replaced by the `FromHex` and `ToHex` traits. (#372)
-<<<<<<< HEAD
+- Changed `Patch` and `Changes` from typedefs into opaque structures. (#371)
 - Help text is displayed if required argument is not specified. (#390)
 
 ### Removed
 - Removed `round` method from the `ServiceContext`. (#366)
 - Removed redundant `FromRaw` trait. (#372)
 - Removed redundant `current_height` method in `Schema`. (#379)
-=======
-- Changed `Patch` and `Changes` from typedefs into opaque structures.
->>>>>>> 19e25de2
 
 ### Fixed
 - Fixed `crate_authors!` macro usage, this macro can't return static string in new clap version. (#370)
