// Copyright 2019 The Exonum Team
//
// Licensed under the Apache License, Version 2.0 (the "License");
// you may not use this file except in compliance with the License.
// You may obtain a copy of the License at
//
//   http://www.apache.org/licenses/LICENSE-2.0
//
// Unless required by applicable law or agreed to in writing, software
// distributed under the License is distributed on an "AS IS" BASIS,
// WITHOUT WARRANTIES OR CONDITIONS OF ANY KIND, either express or implied.
// See the License for the specific language governing permissions and
// limitations under the License.

//! Benchmarking performance of creating patches for blocks (`Blockchain::create_patch` method).
//!
//! What the benchmark measures:
//!
//! - Work with the storage (reading and writing from indexes).
//! - Cryptographic operations (`ProofMapIndex` in the `cryptocurrency` bench).
//!
//! What the benchmark doesn't measure:
//!
//! - Signature verification (transactions are written directly to the node's pool, bypassing
//!   signature checks and other verification).
//!
//! # Constituent benchmarks
//!
//! - `block_timestamping`: Valid no-op transactions. Measures the efficiency of operations
//!   on core indexes (e.g., recording transaction location and result).
//! - `block_timestamping_panic`: Panicking no-op transactions. Measures the efficiency of
//!   `panic` handling.
//! - `block_cryptocurrency`: Transferring cryptocurrency among random accounts. Accounts are
//!   stored in a `ProofMapIndex`.
//! - `block_cryptocurrency_no_proofs`: Transferring cryptocurrency among random accounts.
//!   Accounts are stored in a `MapIndex`.
//! - `block_cryptocurrency_rollback`: Transferring cryptocurrency among random accounts.
//!   Accounts are stored in a `MapIndex`. Transactions are rolled back 50% of the time.

use criterion::{Criterion, ParameterizedBenchmark, Throughput};

use exonum_merkledb::{Database, DbOptions, Patch, RocksDB};

use exonum::{
    blockchain::{Blockchain, Schema, Service, Transaction},
    crypto::{CryptoHash, Hash, PublicKey, SecretKey},
    helpers::{Height, ValidatorId},
    messages::{AnyTx, Signed},
    node::ApiSender,
};
use futures::sync::mpsc;
use rand::{Rng, SeedableRng};
use rand_xorshift::XorShiftRng;
use tempdir::TempDir;

use std::iter;

/// Number of transactions added to the blockchain before the bench begins.
const PREPARE_TRANSACTIONS: usize = 10_000;
/// Tested values for the number of transactions in an added block.
///
/// `PREPARE_TRANSACTIONS` should be divisible by all values.
const TXS_IN_BLOCK: &[usize] = &[10, 25, 50, 100];

/// Shorthand type for boxed transactions. Using `Box<Transaction>` within an `impl Iterator`
/// requires specifying the lifetime explicitly, so we do this one time here.
type BoxedTx = Box<dyn Transaction + 'static>;

fn gen_keypair_from_rng<R: Rng>(rng: &mut R) -> (PublicKey, SecretKey) {
    use exonum::crypto::{gen_keypair_from_seed, Seed, SEED_LENGTH};

    let mut bytes = [0_u8; SEED_LENGTH];
    rng.fill(&mut bytes);
    gen_keypair_from_seed(&Seed::new(bytes))
}

fn create_rocksdb(tempdir: &TempDir) -> RocksDB {
    let options = DbOptions::default();
    RocksDB::open(tempdir.path(), &options).unwrap()
}

fn create_blockchain(db: impl Database, services: Vec<Box<dyn Service>>) -> Blockchain {
    use exonum::{
        blockchain::{GenesisConfig, ValidatorKeys},
        crypto,
    };
    use std::sync::Arc;

    let dummy_channel = mpsc::unbounded();
    let service_keypair = (PublicKey::zero(), SecretKey::zero());
    let mut blockchain = Blockchain::new(
        Arc::new(db) as Arc<dyn Database>,
        services,
        service_keypair.0,
        service_keypair.1,
        ApiSender::new(dummy_channel.0),
    );

    let consensus_keypair = crypto::gen_keypair();
    let config = GenesisConfig::new(iter::once(ValidatorKeys {
        consensus_key: consensus_keypair.0,
        service_key: service_keypair.0,
    }));
    blockchain.initialize(config).unwrap();

    blockchain
}

fn execute_block(blockchain: &Blockchain, height: u64, txs: &[Hash]) -> (Hash, Patch) {
    blockchain.create_patch(ValidatorId::zero(), Height(height), txs)
}

mod timestamping {
    use super::{gen_keypair_from_rng, BoxedTx};
    use crate::proto;
    use exonum::{
        blockchain::{ExecutionResult, Service, Transaction, TransactionContext},
        crypto::{CryptoHash, Hash, PublicKey, SecretKey},
<<<<<<< HEAD
        messages::{AnyTx, Message, Signed},
=======
        messages::{Message, RawTransaction, Signed},
>>>>>>> f6deb4c7
    };
    use exonum_merkledb::Snapshot;
    use rand::Rng;
    use std::borrow::Cow;

    const TIMESTAMPING_SERVICE_ID: u16 = 1;

    pub struct Timestamping;

    impl Service for Timestamping {
        fn service_id(&self) -> u16 {
            TIMESTAMPING_SERVICE_ID
        }

        fn service_name(&self) -> &'static str {
            "timestamping"
        }

        fn state_hash(&self, _: &dyn Snapshot) -> Vec<Hash> {
            Vec::new()
        }

        fn tx_from_raw(&self, raw: AnyTx) -> Result<BoxedTx, failure::Error> {
            use exonum::blockchain::TransactionSet;
            Ok(TimestampingTransactions::tx_from_raw(raw)?.into())
        }
    }

    #[derive(Serialize, Deserialize, Clone, Debug, ProtobufConvert)]
    #[exonum(pb = "proto::TimestampTx")]
    struct Tx {
        data: Hash,
    }

    #[derive(Serialize, Deserialize, Clone, Debug, ProtobufConvert)]
    #[exonum(pb = "proto::TimestampTx")]
    struct PanickingTx {
        data: Hash,
    }

    #[derive(Serialize, Deserialize, Clone, Debug, TransactionSet)]
    enum TimestampingTransactions {
        Tx(Tx),
        PanickingTx(PanickingTx),
    }

    impl Tx {
        #[doc(hidden)]
        pub fn sign(pk: &PublicKey, &data: &Hash, sk: &SecretKey) -> Signed<AnyTx> {
            Message::sign_transaction(Tx { data }, TIMESTAMPING_SERVICE_ID, *pk, sk)
        }
    }

    impl PanickingTx {
        #[doc(hidden)]
        pub fn sign(pk: &PublicKey, data: &Hash, sk: &SecretKey) -> Signed<AnyTx> {
            Message::sign_transaction(
                PanickingTx { data: *data },
                TIMESTAMPING_SERVICE_ID,
                *pk,
                sk,
            )
        }
    }

    impl Transaction for Tx {
        fn execute(&self, _: TransactionContext) -> ExecutionResult {
            Ok(())
        }
    }

    impl Transaction for PanickingTx {
        fn execute(&self, _: TransactionContext) -> ExecutionResult {
            panic!("panic text");
        }
    }

    pub fn transactions(mut rng: impl Rng) -> impl Iterator<Item = Signed<AnyTx>> {
        (0_u32..).map(move |i| {
            let (pub_key, sec_key) = gen_keypair_from_rng(&mut rng);
            Tx::sign(&pub_key, &i.hash(), &sec_key)
        })
    }

    pub fn panicking_transactions(mut rng: impl Rng) -> impl Iterator<Item = Signed<AnyTx>> {
        (0_u32..).map(move |i| {
            let (pub_key, sec_key) = gen_keypair_from_rng(&mut rng);
            PanickingTx::sign(&pub_key, &i.hash(), &sec_key)
        })
    }
}

mod cryptocurrency {
    use super::{gen_keypair_from_rng, BoxedTx};
    use crate::proto;
    use exonum::{
        blockchain::{ExecutionError, ExecutionResult, Service, Transaction, TransactionContext},
        crypto::{Hash, PublicKey, SecretKey},
<<<<<<< HEAD
        messages::{AnyTx, Message, Signed},
=======
        messages::{Message, RawTransaction, Signed},
>>>>>>> f6deb4c7
    };
    use exonum_merkledb::{MapIndex, ProofMapIndex, Snapshot};
    use rand::{seq::SliceRandom, Rng};
    use std::borrow::Cow;

    const CRYPTOCURRENCY_SERVICE_ID: u16 = 255;

    // Number of generated accounts.
    const KEY_COUNT: usize = super::PREPARE_TRANSACTIONS / 10;
    // Initial balance of each account.
    const INITIAL_BALANCE: u64 = 100;

    pub struct Cryptocurrency;

    impl Service for Cryptocurrency {
        fn service_id(&self) -> u16 {
            CRYPTOCURRENCY_SERVICE_ID
        }

        fn service_name(&self) -> &'static str {
            "cryptocurrency"
        }

        fn state_hash(&self, _: &dyn Snapshot) -> Vec<Hash> {
            Vec::new()
        }

        fn tx_from_raw(&self, raw: AnyTx) -> Result<BoxedTx, failure::Error> {
            use exonum::blockchain::TransactionSet;
            Ok(CryptocurrencyTransactions::tx_from_raw(raw)?.into())
        }
    }

    /// Transfers one unit of currency from `from` to `to`.
    #[derive(Serialize, Deserialize, Clone, Debug, ProtobufConvert)]
    #[exonum(pb = "proto::CurrencyTx")]
    struct Tx {
        to: PublicKey,
        seed: u32,
    }

    /// Same as `Tx`, but without cryptographic proofs in `execute`.
    #[derive(Serialize, Deserialize, Clone, Debug, ProtobufConvert)]
    #[exonum(pb = "proto::CurrencyTx")]
    struct SimpleTx {
        to: PublicKey,
        seed: u32,
    }

    /// Same as `SimpleTx`, but signals an error 50% of the time.
    #[derive(Serialize, Deserialize, Clone, Debug, ProtobufConvert)]
    #[exonum(pb = "proto::CurrencyTx")]
    struct RollbackTx {
        to: PublicKey,
        seed: u32,
    }

    #[derive(Serialize, Deserialize, Clone, Debug, TransactionSet)]
    enum CryptocurrencyTransactions {
        Tx(Tx),
        SimpleTx(SimpleTx),
        RollbackTx(RollbackTx),
    }

    impl Tx {
        #[doc(hidden)]
        pub fn sign(pk: &PublicKey, to: &PublicKey, seed: u32, sk: &SecretKey) -> Signed<AnyTx> {
            Message::sign_transaction(Tx { to: *to, seed }, CRYPTOCURRENCY_SERVICE_ID, *pk, sk)
        }
    }

    impl SimpleTx {
        #[doc(hidden)]
        pub fn sign(pk: &PublicKey, to: &PublicKey, seed: u32, sk: &SecretKey) -> Signed<AnyTx> {
            Message::sign_transaction(
                SimpleTx { to: *to, seed },
                CRYPTOCURRENCY_SERVICE_ID,
                *pk,
                sk,
            )
        }
    }

    impl RollbackTx {
        #[doc(hidden)]
        pub fn sign(pk: &PublicKey, to: &PublicKey, seed: u32, sk: &SecretKey) -> Signed<AnyTx> {
            Message::sign_transaction(
                RollbackTx { to: *to, seed },
                CRYPTOCURRENCY_SERVICE_ID,
                *pk,
                sk,
            )
        }
    }

    impl Transaction for Tx {
        fn execute(&self, context: TransactionContext) -> ExecutionResult {
            let from = context.author();
            let mut index = ProofMapIndex::new("provable_balances", context.fork());

            let from_balance = index.get(&from).unwrap_or(INITIAL_BALANCE);
            let to_balance = index.get(&self.to).unwrap_or(INITIAL_BALANCE);
            index.put(&from, from_balance - 1);
            index.put(&self.to, to_balance + 1);

            Ok(())
        }
    }

    impl Transaction for SimpleTx {
        fn execute(&self, context: TransactionContext) -> ExecutionResult {
            let from = context.author();

            let mut index = MapIndex::new("balances", context.fork());

            let from_balance = index.get(&from).unwrap_or(INITIAL_BALANCE);
            let to_balance = index.get(&self.to).unwrap_or(INITIAL_BALANCE);
            index.put(&from, from_balance - 1);
            index.put(&self.to, to_balance + 1);

            Ok(())
        }
    }

    impl Transaction for RollbackTx {
        fn execute(&self, context: TransactionContext) -> ExecutionResult {
            let from = context.author();

            let mut index = MapIndex::new("balances", context.fork());

            let from_balance = index.get(&from).unwrap_or(INITIAL_BALANCE);
            let to_balance = index.get(&self.to).unwrap_or(INITIAL_BALANCE);
            index.put(&from, from_balance - 1);
            index.put(&self.to, to_balance + 1);

            // We deliberately perform the check *after* reads/writes in order
            // to check efficiency of rolling the changes back.
            if self.seed % 2 == 0 {
                Ok(())
            } else {
                Err(ExecutionError::new(1))
            }
        }
    }

    pub fn provable_transactions(mut rng: impl Rng) -> impl Iterator<Item = Signed<AnyTx>> {
        let keys: Vec<_> = (0..KEY_COUNT)
            .map(|_| gen_keypair_from_rng(&mut rng))
            .collect();

        (0..).map(
            move |i| match &keys.choose_multiple(&mut rng, 2).collect::<Vec<_>>()[..] {
                [(ref from, ref from_sk), (ref to, ..)] => Tx::sign(from, to, i, from_sk).into(),
                _ => unreachable!(),
            },
        )
    }

    pub fn unprovable_transactions(mut rng: impl Rng) -> impl Iterator<Item = Signed<AnyTx>> {
        let keys: Vec<_> = (0..KEY_COUNT)
            .map(|_| gen_keypair_from_rng(&mut rng))
            .collect();

        (0..).map(
            move |i| match &keys.choose_multiple(&mut rng, 2).collect::<Vec<_>>()[..] {
                [(ref from, ref from_sk), (ref to, ..)] => SimpleTx::sign(from, to, i, from_sk),
                _ => unreachable!(),
            },
        )
    }

    pub fn rollback_transactions(mut rng: impl Rng) -> impl Iterator<Item = Signed<AnyTx>> {
        let keys: Vec<_> = (0..KEY_COUNT)
            .map(|_| gen_keypair_from_rng(&mut rng))
            .collect();

        (0..).map(
            move |i| match &keys.choose_multiple(&mut rng, 2).collect::<Vec<_>>()[..] {
                [(ref from, ref from_sk), (ref to, ..)] => RollbackTx::sign(from, to, i, from_sk),
                _ => unreachable!(),
            },
        )
    }
}

/// Writes transactions to the pool and returns their hashes.
<<<<<<< HEAD
fn prepare_txs(blockchain: &mut Blockchain, transactions: Vec<Signed<AnyTx>>) -> Vec<Hash> {
=======
fn prepare_txs(
    blockchain: &mut Blockchain,
    transactions: Vec<Signed<RawTransaction>>,
) -> Vec<Hash> {
>>>>>>> f6deb4c7
    let fork = blockchain.fork();

    let tx_hashes = {
        let mut schema = Schema::new(&fork);

        // In the case of the block within `Bencher::iter()`, some transactions
        // may already be present in the pool. We don't particularly care about this.
        transactions
            .into_iter()
            .map(|tx| {
                let hash = tx.hash();
                schema.add_transaction_into_pool(tx);
                hash
            })
            .collect()
    };

    blockchain.merge(fork.into_patch()).unwrap();
    tx_hashes
}

/// Verifies that transactions with the specified hashes are present in the pool.
///
/// We do this to ensure proper transaction processing. The assertions are performed before
/// the benchmark and do not influence its timings.
fn assert_transactions_in_pool(blockchain: &Blockchain, tx_hashes: &[Hash]) {
    let snapshot = blockchain.snapshot();
    let schema = Schema::new(&snapshot);

    assert!(tx_hashes
        .iter()
        .all(|hash| schema.transactions_pool().contains(&hash)
            && !schema.transactions_locations().contains(&hash)));
    assert_eq!(tx_hashes.len() as u64, schema.transactions_pool_len());
}

fn prepare_blockchain(
    blockchain: &mut Blockchain,
    generator: impl Iterator<Item = Signed<AnyTx>>,
    blockchain_height: usize,
    txs_in_block: usize,
) {
    let transactions: Vec<_> = generator.take(txs_in_block * blockchain_height).collect();

    for i in 0..blockchain_height {
        let start = txs_in_block * i;
        let end = txs_in_block * (i + 1);
        let tx_hashes = prepare_txs(blockchain, transactions[start..end].to_vec());
        assert_transactions_in_pool(blockchain, &tx_hashes);

        let (block_hash, patch) = execute_block(blockchain, i as u64, &tx_hashes);
        // We make use of the fact that `Blockchain::commit()` doesn't check
        // precommits in any way (they are checked beforehand by the consensus algorithm).
        blockchain
            .commit(&patch, block_hash, iter::empty())
            .unwrap();
    }
}

fn execute_block_rocksdb(
    criterion: &mut Criterion,
    bench_name: &'static str,
    service: Box<dyn Service>,
    mut tx_generator: impl Iterator<Item = Signed<AnyTx>>,
) {
    let tempdir = TempDir::new("exonum").unwrap();
    let db = create_rocksdb(&tempdir);
    let mut blockchain = create_blockchain(db, vec![service]);

    // We don't particularly care how transactions are distributed in the blockchain
    // in the preparation phase.
    prepare_blockchain(
        &mut blockchain,
        tx_generator.by_ref(),
        PREPARE_TRANSACTIONS / TXS_IN_BLOCK[2],
        TXS_IN_BLOCK[2],
    );

    // Pre-cache transactions for the created block.
    let txs: Vec<_> = tx_generator
        .take(TXS_IN_BLOCK[TXS_IN_BLOCK.len() - 1])
        .collect();

    let tx_hashes = prepare_txs(&mut blockchain, txs);
    assert_transactions_in_pool(&blockchain, &tx_hashes);

    // Because execute_block is not really "micro benchmark"
    // executing it as regular benches, with 100 samples,
    // lead to relatively big testing time.
    // That's why the number of samples was decreased in each test.
    criterion.bench(
        bench_name,
        ParameterizedBenchmark::new(
            "transactions",
            move |bencher, &&txs_in_block| {
                let height: u64 = blockchain.last_block().height().next().into();
                bencher.iter(|| {
                    execute_block(&blockchain, height, &tx_hashes[..txs_in_block]);
                });
            },
            TXS_IN_BLOCK,
        )
        .sample_size(50)
        .throughput(|&&txs_in_block| Throughput::Elements(txs_in_block as u32)),
    );
}

pub fn bench_block(criterion: &mut Criterion) {
    use log::LevelFilter;
    use std::panic;

    log::set_max_level(LevelFilter::Off);

    execute_block_rocksdb(
        criterion,
        "block/timestamping",
        timestamping::Timestamping.into(),
        timestamping::transactions(XorShiftRng::from_seed([2; 16])),
    );

    // We expect lots of panics here, so we switch their reporting off.
    let panic_hook = panic::take_hook();
    panic::set_hook(Box::new(|_| ()));
    execute_block_rocksdb(
        criterion,
        "block/timestamping_panic",
        timestamping::Timestamping.into(),
        timestamping::panicking_transactions(XorShiftRng::from_seed([2; 16])),
    );
    panic::set_hook(panic_hook);

    execute_block_rocksdb(
        criterion,
        "block/cryptocurrency",
        cryptocurrency::Cryptocurrency.into(),
        cryptocurrency::provable_transactions(XorShiftRng::from_seed([3; 16])),
    );

    execute_block_rocksdb(
        criterion,
        "block/cryptocurrency_no_proofs",
        cryptocurrency::Cryptocurrency.into(),
        cryptocurrency::unprovable_transactions(XorShiftRng::from_seed([4; 16])),
    );

    execute_block_rocksdb(
        criterion,
        "block/cryptocurrency_rollback",
        cryptocurrency::Cryptocurrency.into(),
        cryptocurrency::rollback_transactions(XorShiftRng::from_seed([4; 16])),
    );
}<|MERGE_RESOLUTION|>--- conflicted
+++ resolved
@@ -43,9 +43,9 @@
 
 use exonum::{
     blockchain::{Blockchain, Schema, Service, Transaction},
-    crypto::{CryptoHash, Hash, PublicKey, SecretKey},
+    crypto::{Hash, PublicKey, SecretKey},
     helpers::{Height, ValidatorId},
-    messages::{AnyTx, Signed},
+    messages::{RawTransaction, Signed},
     node::ApiSender,
 };
 use futures::sync::mpsc;
@@ -116,11 +116,7 @@
     use exonum::{
         blockchain::{ExecutionResult, Service, Transaction, TransactionContext},
         crypto::{CryptoHash, Hash, PublicKey, SecretKey},
-<<<<<<< HEAD
-        messages::{AnyTx, Message, Signed},
-=======
         messages::{Message, RawTransaction, Signed},
->>>>>>> f6deb4c7
     };
     use exonum_merkledb::Snapshot;
     use rand::Rng;
@@ -219,11 +215,7 @@
     use exonum::{
         blockchain::{ExecutionError, ExecutionResult, Service, Transaction, TransactionContext},
         crypto::{Hash, PublicKey, SecretKey},
-<<<<<<< HEAD
         messages::{AnyTx, Message, Signed},
-=======
-        messages::{Message, RawTransaction, Signed},
->>>>>>> f6deb4c7
     };
     use exonum_merkledb::{MapIndex, ProofMapIndex, Snapshot};
     use rand::{seq::SliceRandom, Rng};
@@ -410,14 +402,7 @@
 }
 
 /// Writes transactions to the pool and returns their hashes.
-<<<<<<< HEAD
 fn prepare_txs(blockchain: &mut Blockchain, transactions: Vec<Signed<AnyTx>>) -> Vec<Hash> {
-=======
-fn prepare_txs(
-    blockchain: &mut Blockchain,
-    transactions: Vec<Signed<RawTransaction>>,
-) -> Vec<Hash> {
->>>>>>> f6deb4c7
     let fork = blockchain.fork();
 
     let tx_hashes = {
