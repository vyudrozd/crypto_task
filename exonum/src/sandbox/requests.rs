// Copyright 2019 The Exonum Team
//
// Licensed under the Apache License, Version 2.0 (the "License");
// you may not use this file except in compliance with the License.
// You may obtain a copy of the License at
//
//   http://www.apache.org/licenses/LICENSE-2.0
//
// Unless required by applicable law or agreed to in writing, software
// distributed under the License is distributed on an "AS IS" BASIS,
// WITHOUT WARRANTIES OR CONDITIONS OF ANY KIND, either express or implied.
// See the License for the specific language governing permissions and
// limitations under the License.

// extern crate exonum;
// extern crate sandbox;

// use exonum::messages::{Signed, Propose, Prevote, Precommit};

// use sandbox::timestamping_sandbox;

// =======================

// HANDLE REQUEST

// - ignore if to incorrect
// - ignore if incorrect time
// - ignore if time < 0
// - ignore if time > REQUEST_ALIVE
// - ignore if incorrect signature

// REQUEST PROPOSE:
// - ignore if wrong height
// - ignore if hasn’t propose
// - send propose

// REQUEST TXS:
// - ignore if hasn’t
// - send from pool
// - send from blockchain

// REQUEST PREVOTES:
// - ignore if height != our height
// - send prevotes we have (> +2/3, <+2/3, 0)

// REQUEST PRECOMMITS:
// - ignore if height > our height
// - send precommits we have (> +2/3, <+2/3, 0) for out height
// - send precommits from blockchain for prev height if we have (or not send if haven’t)

// REQUEST COMMIT:
// - ignore if height = our height
// - ignore if height > our height
// - send +2/3 precommits if we have (not send if haven’t)

// BYZANTINE:
// - get precommits with different block_hash
// - send different proposes
// - not send proposes
// - update lock
use std::time::Duration;

use crate::helpers::{Height, ValidatorId};
use crate::sandbox::sandbox_tests_helper::gen_timestamping_tx;
use crate::sandbox::timestamping_sandbox;
use exonum_crypto::Hash;

<<<<<<< HEAD
#[test]
// Receive status with pool_size = 1
// Send pool transactions request
// Receive response with one tx
=======
// Receive status with pool_size = 1
// Send pool transactions request
// Receive response with one tx
#[test]
>>>>>>> a6e0bf66
fn pool_transactions_request() {
    let sandbox = timestamping_sandbox();
    let tx1 = gen_timestamping_tx();

    sandbox.recv(&sandbox.create_status(
<<<<<<< HEAD
        &sandbox.public_key(ValidatorId(1)),
        Height(1),
        &Hash::zero(),
=======
        sandbox.public_key(ValidatorId(1)),
        Height(1),
        Hash::zero(),
>>>>>>> a6e0bf66
        1,
        sandbox.secret_key(ValidatorId(1)),
    ));

    sandbox.add_time(Duration::from_millis(sandbox.current_round_timeout()));

    let request = sandbox.create_pool_transactions_request(
<<<<<<< HEAD
        &sandbox.public_key(ValidatorId(0)),
        sandbox.public_key(ValidatorId(1)),
        &sandbox.secret_key(ValidatorId(0)),
=======
        sandbox.public_key(ValidatorId(0)),
        sandbox.public_key(ValidatorId(1)),
        sandbox.secret_key(ValidatorId(0)),
>>>>>>> a6e0bf66
    );

    sandbox.send(sandbox.public_key(ValidatorId(1)), &request);
    sandbox.recv(&tx1);
    sandbox.assert_tx_cache_len(1);

    sandbox.recv(&sandbox.create_transactions_response(
<<<<<<< HEAD
        &sandbox.public_key(ValidatorId(1)),
        &sandbox.public_key(ValidatorId(0)),
        vec![tx1],
        &sandbox.secret_key(ValidatorId(1)),
=======
        sandbox.public_key(ValidatorId(1)),
        sandbox.public_key(ValidatorId(0)),
        vec![tx1],
        sandbox.secret_key(ValidatorId(1)),
>>>>>>> a6e0bf66
    ));
}<|MERGE_RESOLUTION|>--- conflicted
+++ resolved
@@ -65,31 +65,18 @@
 use crate::sandbox::timestamping_sandbox;
 use exonum_crypto::Hash;
 
-<<<<<<< HEAD
-#[test]
-// Receive status with pool_size = 1
-// Send pool transactions request
-// Receive response with one tx
-=======
 // Receive status with pool_size = 1
 // Send pool transactions request
 // Receive response with one tx
 #[test]
->>>>>>> a6e0bf66
 fn pool_transactions_request() {
     let sandbox = timestamping_sandbox();
     let tx1 = gen_timestamping_tx();
 
     sandbox.recv(&sandbox.create_status(
-<<<<<<< HEAD
-        &sandbox.public_key(ValidatorId(1)),
-        Height(1),
-        &Hash::zero(),
-=======
         sandbox.public_key(ValidatorId(1)),
         Height(1),
         Hash::zero(),
->>>>>>> a6e0bf66
         1,
         sandbox.secret_key(ValidatorId(1)),
     ));
@@ -97,15 +84,9 @@
     sandbox.add_time(Duration::from_millis(sandbox.current_round_timeout()));
 
     let request = sandbox.create_pool_transactions_request(
-<<<<<<< HEAD
-        &sandbox.public_key(ValidatorId(0)),
-        sandbox.public_key(ValidatorId(1)),
-        &sandbox.secret_key(ValidatorId(0)),
-=======
         sandbox.public_key(ValidatorId(0)),
         sandbox.public_key(ValidatorId(1)),
         sandbox.secret_key(ValidatorId(0)),
->>>>>>> a6e0bf66
     );
 
     sandbox.send(sandbox.public_key(ValidatorId(1)), &request);
@@ -113,16 +94,9 @@
     sandbox.assert_tx_cache_len(1);
 
     sandbox.recv(&sandbox.create_transactions_response(
-<<<<<<< HEAD
-        &sandbox.public_key(ValidatorId(1)),
-        &sandbox.public_key(ValidatorId(0)),
-        vec![tx1],
-        &sandbox.secret_key(ValidatorId(1)),
-=======
         sandbox.public_key(ValidatorId(1)),
         sandbox.public_key(ValidatorId(0)),
         vec![tx1],
         sandbox.secret_key(ValidatorId(1)),
->>>>>>> a6e0bf66
     ));
 }