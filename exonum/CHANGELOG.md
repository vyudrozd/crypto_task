--- conflicted
+++ resolved
@@ -99,11 +99,9 @@
 
 - `ExonumJsonDeserialize` trait is implemented for `F32` and `F64`. (#461)
 
-<<<<<<< HEAD
 - Added round and propose timeouts validation. (#523)
-=======
+
 - Fixed bug with the extra creation of the genesis configuration. (#527)
->>>>>>> 8b3cdb41
 
 ### Internal improvements
 
