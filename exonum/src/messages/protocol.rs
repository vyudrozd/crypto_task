// Copyright 2019 The Exonum Team
//
// Licensed under the Apache License, Version 2.0 (the "License");
// you may not use this file except in compliance with the License.
// You may obtain a copy of the License at
//
//   http://www.apache.org/licenses/LICENSE-2.0
//
// Unless required by applicable law or agreed to in writing, software
// distributed under the License is distributed on an "AS IS" BASIS,
// WITHOUT WARRANTIES OR CONDITIONS OF ANY KIND, either express or implied.
// See the License for the specific language governing permissions and
// limitations under the License.

//! Messages used in the Exonum consensus algorithm.
//!
//! Every message, unless stated otherwise, is checked by the same set of rules. The message is
//! ignored if it
//!     * is sent from a lower height than the current one
//!     * contains incorrect validator id
//!     * is signed with incorrect signature
//!
//! Specific nuances are described in each message documentation and typically consist of three
//! parts:
//!     * validation - additional checks before processing
//!     * processing - how message is processed and result of the processing
//!     * generation - in which cases message is generated

use bit_vec::BitVec;
use chrono::{DateTime, Utc};

use std::{borrow::Cow, fmt::Debug};

<<<<<<< HEAD
use super::{BinaryForm, ServiceTransaction, Signed, SignedMessage};
use crate::blockchain;
use crate::crypto::{CryptoHash, Hash, PublicKey, SecretKey, PUBLIC_KEY_LENGTH, SIGNATURE_LENGTH};
use crate::helpers::{Height, Round, ValidatorId};
use crate::proto::{
    self, schema::protocol::ExonumMessage_oneof_message as ExonumMessageEnum, ExonumMessage,
    ProtobufConvert,
};
use exonum_merkledb::{BinaryValue, HashTag};
use protobuf::Message as PbMessage;

/// Lower bound on the size of the correct `SignedMessage`.
/// Size of message fields + protobuf overhead.
=======
use super::{RawTransaction, ServiceTransaction, Signed, SignedMessage};
use crate::blockchain;
use crate::crypto::{CryptoHash, Hash, PublicKey, SecretKey, PUBLIC_KEY_LENGTH, SIGNATURE_LENGTH};
use crate::helpers::{Height, Round, ValidatorId};
use crate::proto;
use exonum_merkledb::{BinaryValue, HashTag};

/// `SignedMessage` size with zero bytes payload.
>>>>>>> f6deb4c7
#[doc(hidden)]
pub const SIGNED_MESSAGE_MIN_SIZE: usize = PUBLIC_KEY_LENGTH + SIGNATURE_LENGTH + 8;

#[doc(hidden)]
pub const TX_RES_EMPTY_SIZE: usize = SIGNED_MESSAGE_MIN_SIZE + PUBLIC_KEY_LENGTH + 8;

/// When we add transaction to TransactionResponse message we will add some overhead
/// to the message size due to protobuf.
/// This is higher bound on this overhead.
/// Tx response message size <= TX_RES_EMPTY_SIZE + (tx1 size + TX_RES_PB_OVERHEAD_PAYLOAD) +
///                             + (tx2 size + TX_RES_PB_OVERHEAD_PAYLOAD) + ...
#[doc(hidden)]
pub const TX_RES_PB_OVERHEAD_PAYLOAD: usize = 8;

/// Connect to a node.
///
/// ### Validation
/// The message is ignored if its time is earlier than in the previous
/// `Connect` message received from the same peer.
///
/// ### Processing
/// Connect to the peer.
///
/// ### Generation
/// A node sends `Connect` message to all known addresses during
/// initialization. Additionally, the node responds by its own `Connect`
/// message after receiving `node::Event::Connected`.
#[derive(Clone, PartialEq, Eq, Ord, PartialOrd, Debug, ProtobufConvert)]
#[exonum(pb = "proto::Connect", crate = "crate")]
pub struct Connect {
    /// The node's address.
    pub_addr: String,
    /// Time when the message was created.
    time: DateTime<Utc>,
    /// String containing information about this node including Exonum, Rust and OS versions.
    user_agent: String,
}

impl Connect {
    /// Create new `Connect` message.
    pub fn new(addr: &str, time: DateTime<Utc>, user_agent: &str) -> Self {
        Connect {
            pub_addr: addr.to_owned(),
            time,
            user_agent: user_agent.to_owned(),
        }
    }

    /// The node's address.
    pub fn pub_addr(&self) -> &str {
        &self.pub_addr
    }

    /// Time when the message was created.
    pub fn time(&self) -> DateTime<Utc> {
        self.time
    }

    /// String containing information about this node including Exonum, Rust and OS versions.
    pub fn user_agent(&self) -> &str {
        &self.user_agent
    }
}

/// Current node status.
///
/// ### Validation
/// The message is ignored if its signature is incorrect or its `height` is
/// lower than a node's height.
///
/// ### Processing
/// If the message's `height` number is bigger than a node's one, then
/// `BlockRequest` with current node's height is sent in reply.
///
/// ### Generation
/// `Status` message is broadcast regularly with the timeout controlled by
/// `blockchain::ConsensusConfig::status_timeout`. Also, it is broadcast
/// after accepting a new block.
#[derive(Clone, PartialEq, Eq, Ord, PartialOrd, Debug, ProtobufConvert)]
#[exonum(pb = "proto::Status", crate = "crate")]
pub struct Status {
    /// The height to which the message is related.
    height: Height,
    /// Hash of the last committed block.
    last_hash: Hash,
}

impl Status {
    /// Create new `Status` message.
    pub fn new(height: Height, last_hash: &Hash) -> Self {
        Self {
            height,
            last_hash: *last_hash,
        }
    }

    /// The height to which the message is related.
    pub fn height(&self) -> Height {
        self.height
    }

    /// Hash of the last committed block.
    pub fn last_hash(&self) -> &Hash {
        &self.last_hash
    }
}

/// Proposal for a new block.
///
/// ### Validation
/// The message is ignored if it
///     * contains incorrect `prev_hash`
///     * is sent by non-leader
///     * contains already committed transactions
///     * is already known
///
/// ### Processing
/// If the message contains unknown transactions, then `TransactionsRequest`
/// is sent in reply.  Otherwise `Prevote` is broadcast.
///
/// ### Generation
/// A node broadcasts `Propose` if it is a leader and is not locked for a
/// different proposal. Also `Propose` can be sent as response to
/// `ProposeRequest`.
#[derive(Clone, PartialEq, Eq, Ord, PartialOrd, Debug, ProtobufConvert)]
#[exonum(pb = "proto::Propose", crate = "crate")]
pub struct Propose {
    /// The validator id.
    validator: ValidatorId,
    /// The height to which the message is related.
    height: Height,
    /// The round to which the message is related.
    round: Round,
    /// Hash of the previous block.
    prev_hash: Hash,
    /// The list of transactions to include in the next block.
    transactions: Vec<Hash>,
}

impl Propose {
    /// Create new `Propose` message.
    pub fn new(
        validator: ValidatorId,
        height: Height,
        round: Round,
        prev_hash: &Hash,
        transactions: &[Hash],
    ) -> Self {
        Self {
            validator,
            height,
            round,
            prev_hash: *prev_hash,
            transactions: transactions.to_vec(),
        }
    }

    /// The validator id.
    pub fn validator(&self) -> ValidatorId {
        self.validator
    }
    /// The height to which the message is related.
    pub fn height(&self) -> Height {
        self.height
    }
    /// The round to which the message is related.
    pub fn round(&self) -> Round {
        self.round
    }
    /// Hash of the previous block.
    pub fn prev_hash(&self) -> &Hash {
        &self.prev_hash
    }
    /// The list of transactions to include in the next block.
    pub fn transactions(&self) -> &[Hash] {
        &self.transactions
    }
}

/// Pre-vote for a new block.
///
/// ### Validation
/// A node panics if it has already sent a different `Prevote` for the same
/// round.
///
/// ### Processing
/// Pre-vote is added to the list of known votes for the same proposal.  If
/// `locked_round` number from the message is bigger than in a node state,
/// then a node replies with `PrevotesRequest`.  If there are unknown
/// transactions in the propose specified by `propose_hash`,
/// `TransactionsRequest` is sent in reply.  Otherwise if all transactions
/// are known and there are +2/3 pre-votes, then a node is locked to that
/// proposal and `Precommit` is broadcast.
///
/// ### Generation
/// A node broadcasts `Prevote` in response to `Propose` when it has
/// received all the transactions.
#[derive(Clone, PartialEq, Eq, Ord, PartialOrd, Debug, ProtobufConvert)]
#[exonum(pb = "proto::Prevote", crate = "crate")]
pub struct Prevote {
    /// The validator id.
    validator: ValidatorId,
    /// The height to which the message is related.
    height: Height,
    /// The round to which the message is related.
    round: Round,
    /// Hash of the corresponding `Propose`.
    propose_hash: Hash,
    /// Locked round.
    locked_round: Round,
}

impl Prevote {
    /// Create new `Prevote` message.
    pub fn new(
        validator: ValidatorId,
        height: Height,
        round: Round,
        propose_hash: &Hash,
        locked_round: Round,
    ) -> Self {
        Self {
            validator,
            height,
            round,
            propose_hash: *propose_hash,
            locked_round,
        }
    }

    /// The validator id.
    pub fn validator(&self) -> ValidatorId {
        self.validator
    }
    /// The height to which the message is related.
    pub fn height(&self) -> Height {
        self.height
    }
    /// The round to which the message is related.
    pub fn round(&self) -> Round {
        self.round
    }
    /// Hash of the corresponding `Propose`.
    pub fn propose_hash(&self) -> &Hash {
        &self.propose_hash
    }
    /// Locked round.
    pub fn locked_round(&self) -> Round {
        self.locked_round
    }
}

/// Pre-commit for a proposal.
///
/// ### Validation
/// A node panics if it has already sent a different `Precommit` for the
/// same round.
///
/// ### Processing
/// Pre-commit is added to the list of known pre-commits.  If a proposal is
/// unknown to the node, `ProposeRequest` is sent in reply.  If `round`
/// number from the message is bigger than a node's "locked round", then a
/// node replies with `PrevotesRequest`.  If there are unknown transactions,
/// then `TransactionsRequest` is sent in reply.  If a validator receives
/// +2/3 precommits for the same proposal with the same block_hash, then
/// block is executed and `Status` is broadcast.
///
/// ### Generation
/// A node broadcasts `Precommit` in response to `Prevote` if there are +2/3
/// pre-votes and no unknown transactions.
#[derive(Clone, PartialEq, Eq, Ord, PartialOrd, Debug, Serialize, Deserialize, ProtobufConvert)]
#[exonum(pb = "proto::Precommit", crate = "crate")]
pub struct Precommit {
    /// The validator id.
    validator: ValidatorId,
    /// The height to which the message is related.
    height: Height,
    /// The round to which the message is related.
    round: Round,
    /// Hash of the corresponding `Propose`.
    propose_hash: Hash,
    /// Hash of the new block.
    block_hash: Hash,
    /// Time of the `Precommit`.
    time: DateTime<Utc>,
}

impl Precommit {
    /// Create new `Precommit` message.
    pub fn new(
        validator: ValidatorId,
        height: Height,
        round: Round,
        propose_hash: &Hash,
        block_hash: &Hash,
        time: DateTime<Utc>,
    ) -> Self {
        Self {
            validator,
            height,
            round,
            propose_hash: *propose_hash,
            block_hash: *block_hash,
            time,
        }
    }
    /// The validator id.
    pub fn validator(&self) -> ValidatorId {
        self.validator
    }
    /// The height to which the message is related.
    pub fn height(&self) -> Height {
        self.height
    }
    /// The round to which the message is related.
    pub fn round(&self) -> Round {
        self.round
    }
    /// Hash of the corresponding `Propose`.
    pub fn propose_hash(&self) -> &Hash {
        &self.propose_hash
    }
    /// Hash of the new block.
    pub fn block_hash(&self) -> &Hash {
        &self.block_hash
    }
    /// Time of the `Precommit`.
    pub fn time(&self) -> DateTime<Utc> {
        self.time
    }
}

/// Information about a block.
///
/// ### Validation
/// The message is ignored if
///     * its `to` field corresponds to a different node
///     * the `block`, `transaction` and `precommits` fields cannot be
///     parsed or verified
///
/// ### Processing
/// The block is added to the blockchain.
///
/// ### Generation
/// The message is sent as response to `BlockRequest`.
#[derive(Clone, PartialEq, Eq, Ord, PartialOrd, Debug, ProtobufConvert)]
#[exonum(pb = "proto::BlockResponse", crate = "crate")]
pub struct BlockResponse {
    /// Public key of the recipient.
    to: PublicKey,
    /// Block header.
    block: blockchain::Block,
    /// List of pre-commits.
    precommits: Vec<Vec<u8>>,
    /// List of the transaction hashes.
    transactions: Vec<Hash>,
}

impl BlockResponse {
    /// Create new `BlockResponse` message.
    pub fn new(
        to: &PublicKey,
        block: blockchain::Block,
        precommits: Vec<Vec<u8>>,
        transactions: &[Hash],
    ) -> Self {
        Self {
            to: *to,
            block,
            precommits,
            transactions: transactions.to_vec(),
        }
    }

    /// Public key of the recipient.
    pub fn to(&self) -> &PublicKey {
        &self.to
    }
    /// Block header.
    pub fn block(&self) -> &blockchain::Block {
        &self.block
    }
    /// List of pre-commits.
    pub fn precommits(&self) -> Vec<Vec<u8>> {
        self.precommits.clone()
    }
    /// List of the transaction hashes.
    pub fn transactions(&self) -> &[Hash] {
        &self.transactions
    }
}

/// Information about the transactions.
///
/// ### Validation
/// The message is ignored if
///     * its `to` field corresponds to a different node
///     * the `transactions` field cannot be parsed or verified
///
/// ### Processing
/// Returns information about the transactions requested by the hash.
///
/// ### Generation
/// The message is sent as response to `TransactionsRequest`.
#[derive(Clone, PartialEq, Eq, Ord, PartialOrd, Debug, ProtobufConvert)]
#[exonum(pb = "proto::TransactionsResponse", crate = "crate")]
pub struct TransactionsResponse {
    /// Public key of the recipient.
    to: PublicKey,
    /// List of the transactions.
    transactions: Vec<Vec<u8>>,
}

impl TransactionsResponse {
    /// Create new `TransactionsResponse` message.
    pub fn new(to: &PublicKey, transactions: Vec<Vec<u8>>) -> Self {
        Self {
            to: *to,
            transactions,
        }
    }

    /// Public key of the recipient.
    pub fn to(&self) -> &PublicKey {
        &self.to
    }
    /// List of the transactions.
    pub fn transactions(&self) -> Vec<Vec<u8>> {
        self.transactions.clone()
    }
}

/// Request for the `Propose`.
///
/// ### Validation
/// The message is ignored if its `height` is not equal to the node's
/// height.
///
/// ### Processing
/// `Propose` is sent as the response.
///
/// ### Generation
/// A node can send `ProposeRequest` during `Precommit` and `Prevote`
/// handling.
#[derive(Clone, PartialEq, Eq, Ord, PartialOrd, Debug, ProtobufConvert)]
#[exonum(pb = "proto::ProposeRequest", crate = "crate")]
pub struct ProposeRequest {
    /// Public key of the recipient.
    to: PublicKey,
    /// The height to which the message is related.
    height: Height,
    /// Hash of the `Propose`.
    propose_hash: Hash,
}

impl ProposeRequest {
    /// Create new `ProposeRequest`.
    pub fn new(to: &PublicKey, height: Height, propose_hash: &Hash) -> Self {
        Self {
            to: *to,
            height,
            propose_hash: *propose_hash,
        }
    }

    /// Public key of the recipient.
    pub fn to(&self) -> &PublicKey {
        &self.to
    }
    /// The height to which the message is related.
    pub fn height(&self) -> Height {
        self.height
    }
    /// Hash of the `Propose`.
    pub fn propose_hash(&self) -> &Hash {
        &self.propose_hash
    }
}

/// Request for transactions by hash.
///
/// ### Processing
/// Requested transactions are sent to the recipient.
///
/// ### Generation
/// This message can be sent during `Propose`, `Prevote` and `Precommit`
/// handling.
#[derive(Clone, PartialEq, Eq, Ord, PartialOrd, Debug, ProtobufConvert)]
#[exonum(pb = "proto::TransactionsRequest", crate = "crate")]
pub struct TransactionsRequest {
    /// Public key of the recipient.
    to: PublicKey,
    /// The list of the transaction hashes.
    txs: Vec<Hash>,
}

impl TransactionsRequest {
    /// Create new `TransactionsRequest`.
    pub fn new(to: &PublicKey, txs: &[Hash]) -> Self {
        Self {
            to: *to,
            txs: txs.to_vec(),
        }
    }

    /// Public key of the recipient.
    pub fn to(&self) -> &PublicKey {
        &self.to
    }
    /// The list of the transaction hashes.
    pub fn txs(&self) -> &[Hash] {
        &self.txs
    }
}

/// Request for pre-votes.
///
/// ### Validation
/// The message is ignored if its `height` is not equal to the node's
/// height.
///
/// ### Processing
/// The requested pre-votes are sent to the recipient.
///
/// ### Generation
/// This message can be sent during `Prevote` and `Precommit` handling.
#[derive(Clone, PartialEq, Eq, Ord, PartialOrd, Debug, ProtobufConvert)]
#[exonum(pb = "proto::PrevotesRequest", crate = "crate")]
pub struct PrevotesRequest {
    /// Public key of the recipient.
    to: PublicKey,
    /// The height to which the message is related.
    height: Height,
    /// The round to which the message is related.
    round: Round,
    /// Hash of the `Propose`.
    propose_hash: Hash,
    /// The list of validators that send pre-votes.
    validators: BitVec,
}

impl PrevotesRequest {
    /// Create new `PrevotesRequest`.
    pub fn new(
        to: &PublicKey,
        height: Height,
        round: Round,
        propose_hash: &Hash,
        validators: BitVec,
    ) -> Self {
        Self {
            to: *to,
            height,
            round,
            propose_hash: *propose_hash,
            validators,
        }
    }

    /// Public key of the recipient.
    pub fn to(&self) -> &PublicKey {
        &self.to
    }
    /// The height to which the message is related.
    pub fn height(&self) -> Height {
        self.height
    }
    /// The round to which the message is related.
    pub fn round(&self) -> Round {
        self.round
    }
    /// Hash of the `Propose`.
    pub fn propose_hash(&self) -> &Hash {
        &self.propose_hash
    }
    /// The list of validators that send pre-votes.
    pub fn validators(&self) -> BitVec {
        self.validators.clone()
    }
}

/// Request connected peers from a node.
///
/// ### Validation
/// Request is considered valid if the sender of the message on the network
/// level corresponds to the `from` field.
///
/// ### Processing
/// Peer `Connect` messages are sent to the recipient.
///
/// ### Generation
/// `PeersRequest` message is sent regularly with the timeout controlled by
/// `blockchain::ConsensusConfig::peers_timeout`.
#[derive(Clone, PartialEq, Eq, Ord, PartialOrd, Debug, ProtobufConvert)]
#[exonum(pb = "proto::PeersRequest", crate = "crate")]
pub struct PeersRequest {
    /// Public key of the recipient.
    to: PublicKey,
}

impl PeersRequest {
    /// Create new `PeersRequest`.
    pub fn new(to: &PublicKey) -> Self {
        Self { to: *to }
    }
    /// Public key of the recipient.
    pub fn to(&self) -> &PublicKey {
        &self.to
    }
}

/// Request for the block with the given `height`.
///
/// ### Validation
/// The message is ignored if its `height` is bigger than the node's one.
///
/// ### Processing
/// `BlockResponse` message is sent as the response.
///
/// ### Generation
/// This message can be sent during `Status` processing.
#[derive(Clone, PartialEq, Eq, Ord, PartialOrd, Debug, ProtobufConvert)]
#[exonum(pb = "proto::BlockRequest", crate = "crate")]
pub struct BlockRequest {
    /// Public key of the recipient.
    to: PublicKey,
    /// The height to which the message is related.
    height: Height,
}

impl BlockRequest {
    /// Create new `BlockRequest`.
    pub fn new(to: &PublicKey, height: Height) -> Self {
        Self { to: *to, height }
    }
    /// Public key of the recipient.
    pub fn to(&self) -> &PublicKey {
        &self.to
    }
    /// The height to which the message is related.
    pub fn height(&self) -> Height {
        self.height
    }
}

impl BlockResponse {
    /// Verify Merkle root of transactions in the block.
    pub fn verify_tx_hash(&self) -> bool {
<<<<<<< HEAD
        //        let tx_hash = schema.block_transactions(height).object_hash();
        // HashTag::hash_list_node(self.len(), self.merkle_root())

        //        let list_hash =
        //            HashTag::hash_list_node(self.transactions().len() as u64, *self.block().tx_hash());

        let res = *self.block().tx_hash() == HashTag::hash_list(self.transactions());

        println!("block {:?}", self.block());
        //        println!("list_hash {:?}", list_hash);
        println!("tx_hash {:?}", *self.block().tx_hash());
        println!("hash_list {:?}", HashTag::hash_list(self.transactions()));
        println!("verify_tx_hash: res {}", res);
        res
=======
        *self.block().tx_hash() == HashTag::hash_list(self.transactions())
>>>>>>> f6deb4c7
    }
}

impl Precommit {
    /// Verify precommits signature and return it's safer wrapper
    pub(crate) fn verify_precommit(buffer: Vec<u8>) -> Result<Signed<Precommit>, failure::Error> {
        SignedMessage::decode(&buffer)
            .and_then(|s| Message::deserialize(s))
            .and_then(|m| match m {
                Message::Consensus(Consensus::Precommit(msg)) => Ok(msg),
                _ => bail!("Wrong message type."),
            })
            .map_err(|e| format_err!("Couldn't verify precommit from message: {}", e))
    }
}

/// Service id type.
pub type ServiceInstanceId = u32;
/// Method id type.
pub type MethodId = u32;

/// Transaction dispatch info.
#[derive(Clone, PartialEq, Eq, Ord, PartialOrd, Debug, ProtobufConvert)]
#[exonum(pb = "proto::CallInfo", crate = "crate")]
pub struct CallInfo {
    /// Service instance id.
    pub instance_id: ServiceInstanceId,
    /// Service method id.
    pub method_id: MethodId,
}

impl CallInfo {
    /// New `CallInfo`.
    pub fn new(instance_id: ServiceInstanceId, method_id: MethodId) -> Self {
        Self {
            instance_id,
            method_id,
        }
    }
}

/// Transaction with dispatch info.
#[derive(Clone, PartialEq, Eq, Ord, PartialOrd, Debug, ProtobufConvert)]
#[exonum(pb = "proto::AnyTx", crate = "crate")]
pub struct AnyTx {
    /// Dispatch info.
    pub dispatch: CallInfo,
    /// Serialized transaction.
    pub payload: Vec<u8>,
}

impl AnyTx {
    /// Method for compatibility with old transactions.
    /// Creates equivalent of `RawTransaction`.
    pub fn as_raw_tx(service_id: u16, tx_id: u16, payload: Vec<u8>) -> Self {
        Self {
            dispatch: CallInfo {
                instance_id: service_id as u32,
                method_id: tx_id as u32,
            },
            payload,
        }
    }

    /// Method for compatibility with old transactions.
    pub fn service_id(&self) -> u16 {
        self.dispatch.instance_id as u16
    }

    /// Method for compatibility with old transactions.
    /// Creates `ServiceTransaction` from `RawTransaction`.
    pub fn service_transaction(&self) -> ServiceTransaction {
        ServiceTransaction::from_raw_unchecked(self.dispatch.method_id as u16, self.payload.clone())
    }
}

/// Full message constraints list.
#[doc(hidden)]
<<<<<<< HEAD
pub trait ProtocolMessage: Debug + Clone + BinaryForm {
=======
pub trait ProtocolMessage: Debug + Clone + BinaryValue {
    fn message_type() -> (u8, u8);
>>>>>>> f6deb4c7
    /// Trying to convert `Message` to concrete message,
    /// if ok returns message `Signed<Self>` if fails, returns `Message` back.
    fn try_from(p: Message) -> Result<Signed<Self>, Message>;

    /// Create `Message` from concrete signed instance.
    fn into_protocol(this: Signed<Self>) -> Message;

    /// Convert message to protobuf message.
    fn as_exonum_message(&self) -> ExonumMessage;
}

/// Service messages.
#[derive(Debug, PartialEq)]
pub enum Service {
    /// Transaction message.
    AnyTx(Signed<AnyTx>),
    /// Connect message.
    Connect(Signed<Connect>),
    /// Status message.
    Status(Signed<Status>),
}

impl Service {
    fn signed_message(&self) -> &SignedMessage {
        match self {
            Service::AnyTx(ref msg) => msg.signed_message(),
            Service::Connect(ref msg) => msg.signed_message(),
            Service::Status(ref msg) => msg.signed_message(),
        }
    }
}

/// Consensus messages.
#[derive(Debug, PartialEq)]
pub enum Consensus {
    /// Precommit message.
    Precommit(Signed<Precommit>),
    /// Propose message.
    Propose(Signed<Propose>),
    /// Prevote message.
    Prevote(Signed<Prevote>),
}

impl Consensus {
    fn signed_message(&self) -> &SignedMessage {
        match self {
            Consensus::Precommit(ref msg) => msg.signed_message(),
            Consensus::Propose(ref msg) => msg.signed_message(),
            Consensus::Prevote(ref msg) => msg.signed_message(),
        }
    }
}

<<<<<<< HEAD
/// Response messages.
#[derive(Debug, PartialEq)]
pub enum Responses {
    /// Transactions response message.
    TransactionsResponse(Signed<TransactionsResponse>),
    /// Block response message.
    BlockResponse(Signed<BlockResponse>),
}
=======
        impl $protocol_name {
            /// Converts raw `SignedMessage` into concrete `Message` message.
            /// Returns error if fails.
            pub fn deserialize(message: SignedMessage) -> Result<Self, failure::Error> {
                match message.message_class() {
                    $($class_num =>
                        match message.message_type() {
                            $($type_num =>{
                                let payload = $type::from_bytes(Cow::from(message.payload()))?;
                                let message = Signed::new(payload, message);
                                Ok($protocol_name::$class($class::$type(message)))
                            }),+
                            _ => bail!("Not found message with this type {}", message.message_type())
                        }
                    ),+
                    _ => bail!("Not found message with this class {}", message.message_class())
                }
            }
>>>>>>> f6deb4c7

impl Responses {
    fn signed_message(&self) -> &SignedMessage {
        match self {
            Responses::TransactionsResponse(ref msg) => msg.signed_message(),
            Responses::BlockResponse(ref msg) => msg.signed_message(),
        }
    }
}

/// Request messages.
#[derive(Debug, PartialEq)]
pub enum Requests {
    /// Propose request message.
    ProposeRequest(Signed<ProposeRequest>),
    /// Transactions request message.
    TransactionsRequest(Signed<TransactionsRequest>),
    /// Prevotes request message.
    PrevotesRequest(Signed<PrevotesRequest>),
    /// Peers request message.
    PeersRequest(Signed<PeersRequest>),
    /// Block request message.
    BlockRequest(Signed<BlockRequest>),
}

impl Requests {
    fn signed_message(&self) -> &SignedMessage {
        match self {
            Requests::ProposeRequest(ref msg) => msg.signed_message(),
            Requests::TransactionsRequest(ref msg) => msg.signed_message(),
            Requests::PrevotesRequest(ref msg) => msg.signed_message(),
            Requests::PeersRequest(ref msg) => msg.signed_message(),
            Requests::BlockRequest(ref msg) => msg.signed_message(),
        }
    }
}

/// Exonum protocol messages.
#[derive(Debug, PartialEq)]
pub enum Message {
    /// Service messages.
    Service(Service),
    /// Consensus messages.
    Consensus(Consensus),
    /// Responses messages.
    Responses(Responses),
    /// Requests messages.
    Requests(Requests),
}

impl Message {
    /// Deserialize message from signed message.
    pub fn deserialize(signed: SignedMessage) -> Result<Self, failure::Error> {
        let mut exonum_message_pb = ExonumMessage::new();
        exonum_message_pb.merge_from_bytes(signed.exonum_message())?;
        let exonum_msg_enum = match exonum_message_pb.message {
            Some(msg) => msg,
            None => bail!("Message is empty"),
        };
        macro_rules! pb_enum_to_message {
            ($($pb_enum:path => $message_variant:path, $subclass_variant:path)+) =>
            {
                Ok(match exonum_msg_enum {
                    $(
                        $pb_enum(m) => $message_variant($subclass_variant(Signed::new(
                                        ProtobufConvert::from_pb(m)?,signed, ))),
                    )+
                })
            }
        }
        pb_enum_to_message!(
            ExonumMessageEnum::transaction => Message::Service, Service::AnyTx
            ExonumMessageEnum::connect => Message::Service, Service::Connect
            ExonumMessageEnum::status => Message::Service,Service::Status
            ExonumMessageEnum::precommit => Message::Consensus, Consensus::Precommit
            ExonumMessageEnum::propose => Message::Consensus, Consensus::Propose
            ExonumMessageEnum::prevote => Message::Consensus, Consensus::Prevote
            ExonumMessageEnum::txs_response => Message::Responses, Responses::TransactionsResponse
            ExonumMessageEnum::block_response => Message::Responses, Responses::BlockResponse
            ExonumMessageEnum::propose_req => Message::Requests, Requests::ProposeRequest
            ExonumMessageEnum::txs_req => Message::Requests, Requests::TransactionsRequest
            ExonumMessageEnum::prevotes_req => Message::Requests, Requests::PrevotesRequest
            ExonumMessageEnum::peers_req => Message::Requests, Requests::PeersRequest
            ExonumMessageEnum::block_req => Message::Requests, Requests::BlockRequest
        )
    }

    /// Creates new protocol message.
    /// Return concrete `Signed<T>`
    ///
    /// # Panics
    ///
    /// This method can panic on serialization failure.
    pub fn concrete<T: ProtocolMessage>(
        message: T,
        author: PublicKey,
        secret_key: &SecretKey,
    ) -> Signed<T> {
<<<<<<< HEAD
        let value = message
            .as_exonum_message()
            .write_to_bytes()
            .expect("Couldn't serialize data.");
        Signed::new(message, SignedMessage::new(&value, author, secret_key))
=======
        let value = message.to_bytes();
        let (cls, typ) = T::message_type();
        let signed = SignedMessage::new(cls, typ, &value, author, secret_key);
        T::into_message_from_parts(message, signed)
    }

    /// Checks buffer and return instance of `Message`.
    pub fn from_raw_buffer(buffer: Vec<u8>) -> Result<Message, failure::Error> {
        let signed = SignedMessage::from_raw_buffer(buffer)?;
        Self::deserialize(signed)
>>>>>>> f6deb4c7
    }

    /// Creates a new raw transaction message.
    ///
    /// # Panics
    ///
    /// This method can panic on serialization failure.
    pub fn sign_transaction<T>(
        transaction: T,
        service_id: u16,
        public_key: PublicKey,
        secret_key: &SecretKey,
    ) -> Signed<AnyTx>
    where
        T: Into<ServiceTransaction>,
    {
        let set: ServiceTransaction = transaction.into();
        let any_tx = AnyTx::as_raw_tx(service_id, set.transaction_id, set.payload);
        Self::concrete(any_tx, public_key, secret_key)
    }

    /// Get inner SignedMessage.
    pub fn signed_message(&self) -> &SignedMessage {
        match self {
            Message::Service(ref msg) => msg.signed_message(),
            Message::Consensus(ref msg) => msg.signed_message(),
            Message::Requests(ref msg) => msg.signed_message(),
            Message::Responses(ref msg) => msg.signed_message(),
        }
    }

    /// Checks buffer and return instance of `Message`.
    pub fn from_raw_buffer(buffer: Vec<u8>) -> Result<Message, failure::Error> {
        let signed = SignedMessage::decode(&buffer)?;
        Self::deserialize(signed)
    }
}

macro_rules! impl_protocol_message {
    ($message_variant:path, $subclass_variant:path, $message:ty, $exonum_msg_field:ident) => {
        impl ProtocolMessage for $message {
            fn try_from(p: Message) -> Result<Signed<Self>, Message> {
                match p {
                    $message_variant($subclass_variant(signed)) => Ok(signed),
                    _ => Err(p),
                }
            }

            fn into_protocol(this: Signed<Self>) -> Message {
                $message_variant($subclass_variant(this))
            }

            fn as_exonum_message(&self) -> ExonumMessage {
                let mut msg = ExonumMessage::new();
                msg.$exonum_msg_field(self.to_pb().into());
                msg
            }
        }
    };
}

impl_protocol_message!(Message::Service, Service::AnyTx, AnyTx, set_transaction);
impl_protocol_message!(Message::Service, Service::Connect, Connect, set_connect);
impl_protocol_message!(Message::Service, Service::Status, Status, set_status);
impl_protocol_message!(
    Message::Consensus,
    Consensus::Precommit,
    Precommit,
    set_precommit
);
impl_protocol_message!(Message::Consensus, Consensus::Propose, Propose, set_propose);
impl_protocol_message!(Message::Consensus, Consensus::Prevote, Prevote, set_prevote);
impl_protocol_message!(
    Message::Responses,
    Responses::TransactionsResponse,
    TransactionsResponse,
    set_txs_response
);
impl_protocol_message!(
    Message::Responses,
    Responses::BlockResponse,
    BlockResponse,
    set_block_response
);
impl_protocol_message!(
    Message::Requests,
    Requests::ProposeRequest,
    ProposeRequest,
    set_propose_req
);
impl_protocol_message!(
    Message::Requests,
    Requests::TransactionsRequest,
    TransactionsRequest,
    set_txs_req
);
impl_protocol_message!(
    Message::Requests,
    Requests::PrevotesRequest,
    PrevotesRequest,
    set_prevotes_req
);
impl_protocol_message!(
    Message::Requests,
    Requests::PeersRequest,
    PeersRequest,
    set_peers_req
);
impl_protocol_message!(
    Message::Requests,
    Requests::BlockRequest,
    BlockRequest,
    set_block_req
);

impl Requests {
    /// Returns public key of the message recipient.
    pub fn to(&self) -> PublicKey {
        *match *self {
            Requests::ProposeRequest(ref msg) => msg.to(),
            Requests::TransactionsRequest(ref msg) => msg.to(),
            Requests::PrevotesRequest(ref msg) => msg.to(),
            Requests::PeersRequest(ref msg) => msg.to(),
            Requests::BlockRequest(ref msg) => msg.to(),
        }
    }

    /// Returns author public key of the message sender.
    pub fn author(&self) -> PublicKey {
        match *self {
            Requests::ProposeRequest(ref msg) => msg.author(),
            Requests::TransactionsRequest(ref msg) => msg.author(),
            Requests::PrevotesRequest(ref msg) => msg.author(),
            Requests::PeersRequest(ref msg) => msg.author(),
            Requests::BlockRequest(ref msg) => msg.author(),
        }
    }
}

impl Consensus {
    /// Returns author public key of the message sender.
    pub fn author(&self) -> PublicKey {
        match *self {
            Consensus::Propose(ref msg) => msg.author(),
            Consensus::Prevote(ref msg) => msg.author(),
            Consensus::Precommit(ref msg) => msg.author(),
        }
    }

    /// Returns validator id of the message sender.
    pub fn validator(&self) -> ValidatorId {
        match *self {
            Consensus::Propose(ref msg) => msg.validator(),
            Consensus::Prevote(ref msg) => msg.validator(),
            Consensus::Precommit(ref msg) => msg.validator(),
        }
    }

    /// Returns height of the message.
    pub fn height(&self) -> Height {
        match *self {
            Consensus::Propose(ref msg) => msg.height(),
            Consensus::Prevote(ref msg) => msg.height(),
            Consensus::Precommit(ref msg) => msg.height(),
        }
    }

    /// Returns round of the message.
    pub fn round(&self) -> Round {
        match *self {
            Consensus::Propose(ref msg) => msg.round(),
            Consensus::Prevote(ref msg) => msg.round(),
            Consensus::Precommit(ref msg) => msg.round(),
        }
    }
}

impl<T: ProtocolMessage> From<Signed<T>> for Message {
    fn from(other: Signed<T>) -> Self {
        ProtocolMessage::into_protocol(other)
    }
}

impl BinaryValue for Message {
    fn to_bytes(&self) -> Vec<u8> {
<<<<<<< HEAD
        self.signed_message().encode().unwrap()
    }

    fn from_bytes(value: Cow<[u8]>) -> Result<Self, failure::Error> {
        let message = SignedMessage::from_bytes(value)?;
=======
        self.signed_message().raw().to_vec()
    }

    fn from_bytes(value: Cow<[u8]>) -> Result<Self, failure::Error> {
        let message = SignedMessage::from_vec_unchecked(value.into_owned());
>>>>>>> f6deb4c7
        // TODO: Remove additional deserialization. [ECR-2315]
        Message::deserialize(message)
    }
}

impl CryptoHash for Message {
    fn hash(&self) -> Hash {
        self.signed_message().hash()
    }
}<|MERGE_RESOLUTION|>--- conflicted
+++ resolved
@@ -29,23 +29,8 @@
 use bit_vec::BitVec;
 use chrono::{DateTime, Utc};
 
-use std::{borrow::Cow, fmt::Debug};
-
-<<<<<<< HEAD
-use super::{BinaryForm, ServiceTransaction, Signed, SignedMessage};
-use crate::blockchain;
-use crate::crypto::{CryptoHash, Hash, PublicKey, SecretKey, PUBLIC_KEY_LENGTH, SIGNATURE_LENGTH};
-use crate::helpers::{Height, Round, ValidatorId};
-use crate::proto::{
-    self, schema::protocol::ExonumMessage_oneof_message as ExonumMessageEnum, ExonumMessage,
-    ProtobufConvert,
-};
-use exonum_merkledb::{BinaryValue, HashTag};
-use protobuf::Message as PbMessage;
-
-/// Lower bound on the size of the correct `SignedMessage`.
-/// Size of message fields + protobuf overhead.
-=======
+use std::{borrow::Cow, fmt::Debug, mem};
+
 use super::{RawTransaction, ServiceTransaction, Signed, SignedMessage};
 use crate::blockchain;
 use crate::crypto::{CryptoHash, Hash, PublicKey, SecretKey, PUBLIC_KEY_LENGTH, SIGNATURE_LENGTH};
@@ -54,20 +39,17 @@
 use exonum_merkledb::{BinaryValue, HashTag};
 
 /// `SignedMessage` size with zero bytes payload.
->>>>>>> f6deb4c7
 #[doc(hidden)]
-pub const SIGNED_MESSAGE_MIN_SIZE: usize = PUBLIC_KEY_LENGTH + SIGNATURE_LENGTH + 8;
-
+pub const EMPTY_SIGNED_MESSAGE_SIZE: usize =
+    PUBLIC_KEY_LENGTH + SIGNATURE_LENGTH + mem::size_of::<u8>() * 2;
+
+/// `Signed<TransactionsResponse>` size without transactions inside.
 #[doc(hidden)]
-pub const TX_RES_EMPTY_SIZE: usize = SIGNED_MESSAGE_MIN_SIZE + PUBLIC_KEY_LENGTH + 8;
-
-/// When we add transaction to TransactionResponse message we will add some overhead
-/// to the message size due to protobuf.
-/// This is higher bound on this overhead.
-/// Tx response message size <= TX_RES_EMPTY_SIZE + (tx1 size + TX_RES_PB_OVERHEAD_PAYLOAD) +
-///                             + (tx2 size + TX_RES_PB_OVERHEAD_PAYLOAD) + ...
-#[doc(hidden)]
-pub const TX_RES_PB_OVERHEAD_PAYLOAD: usize = 8;
+pub const TRANSACTION_RESPONSE_EMPTY_SIZE: usize =
+    EMPTY_SIGNED_MESSAGE_SIZE + PUBLIC_KEY_LENGTH + mem::size_of::<u8>() * 4;
+
+/// `Signed<RawTransaction>` size with empty transaction inside.
+pub const RAW_TRANSACTION_EMPTY_SIZE: usize = EMPTY_SIGNED_MESSAGE_SIZE + mem::size_of::<u16>() * 2;
 
 /// Connect to a node.
 ///
@@ -703,37 +685,17 @@
 impl BlockResponse {
     /// Verify Merkle root of transactions in the block.
     pub fn verify_tx_hash(&self) -> bool {
-<<<<<<< HEAD
-        //        let tx_hash = schema.block_transactions(height).object_hash();
-        // HashTag::hash_list_node(self.len(), self.merkle_root())
-
-        //        let list_hash =
-        //            HashTag::hash_list_node(self.transactions().len() as u64, *self.block().tx_hash());
-
-        let res = *self.block().tx_hash() == HashTag::hash_list(self.transactions());
-
-        println!("block {:?}", self.block());
-        //        println!("list_hash {:?}", list_hash);
-        println!("tx_hash {:?}", *self.block().tx_hash());
-        println!("hash_list {:?}", HashTag::hash_list(self.transactions()));
-        println!("verify_tx_hash: res {}", res);
-        res
-=======
         *self.block().tx_hash() == HashTag::hash_list(self.transactions())
->>>>>>> f6deb4c7
     }
 }
 
 impl Precommit {
     /// Verify precommits signature and return it's safer wrapper
-    pub(crate) fn verify_precommit(buffer: Vec<u8>) -> Result<Signed<Precommit>, failure::Error> {
-        SignedMessage::decode(&buffer)
-            .and_then(|s| Message::deserialize(s))
-            .and_then(|m| match m {
-                Message::Consensus(Consensus::Precommit(msg)) => Ok(msg),
-                _ => bail!("Wrong message type."),
-            })
-            .map_err(|e| format_err!("Couldn't verify precommit from message: {}", e))
+    pub(crate) fn verify_precommit(buffer: Vec<u8>) -> Result<Signed<Precommit>, ::failure::Error> {
+        let signed = SignedMessage::from_raw_buffer(buffer)?;
+        let protocol = Message::deserialize(signed)?;
+        ProtocolMessage::try_from(protocol)
+            .map_err(|_| format_err!("Couldn't verify precommit from message"))
     }
 }
 
@@ -799,12 +761,8 @@
 
 /// Full message constraints list.
 #[doc(hidden)]
-<<<<<<< HEAD
-pub trait ProtocolMessage: Debug + Clone + BinaryForm {
-=======
 pub trait ProtocolMessage: Debug + Clone + BinaryValue {
     fn message_type() -> (u8, u8);
->>>>>>> f6deb4c7
     /// Trying to convert `Message` to concrete message,
     /// if ok returns message `Signed<Self>` if fails, returns `Message` back.
     fn try_from(p: Message) -> Result<Signed<Self>, Message>;
@@ -812,62 +770,92 @@
     /// Create `Message` from concrete signed instance.
     fn into_protocol(this: Signed<Self>) -> Message;
 
-    /// Convert message to protobuf message.
-    fn as_exonum_message(&self) -> ExonumMessage;
-}
-
-/// Service messages.
-#[derive(Debug, PartialEq)]
-pub enum Service {
-    /// Transaction message.
-    AnyTx(Signed<AnyTx>),
-    /// Connect message.
-    Connect(Signed<Connect>),
-    /// Status message.
-    Status(Signed<Status>),
-}
-
-impl Service {
-    fn signed_message(&self) -> &SignedMessage {
-        match self {
-            Service::AnyTx(ref msg) => msg.signed_message(),
-            Service::Connect(ref msg) => msg.signed_message(),
-            Service::Status(ref msg) => msg.signed_message(),
-        }
-    }
-}
-
-/// Consensus messages.
-#[derive(Debug, PartialEq)]
-pub enum Consensus {
-    /// Precommit message.
-    Precommit(Signed<Precommit>),
-    /// Propose message.
-    Propose(Signed<Propose>),
-    /// Prevote message.
-    Prevote(Signed<Prevote>),
-}
-
-impl Consensus {
-    fn signed_message(&self) -> &SignedMessage {
-        match self {
-            Consensus::Precommit(ref msg) => msg.signed_message(),
-            Consensus::Propose(ref msg) => msg.signed_message(),
-            Consensus::Prevote(ref msg) => msg.signed_message(),
-        }
-    }
-}
-
-<<<<<<< HEAD
-/// Response messages.
-#[derive(Debug, PartialEq)]
-pub enum Responses {
-    /// Transactions response message.
-    TransactionsResponse(Signed<TransactionsResponse>),
-    /// Block response message.
-    BlockResponse(Signed<BlockResponse>),
-}
-=======
+    fn into_message_from_parts(self, sm: SignedMessage) -> Signed<Self>;
+}
+
+/// Implement Exonum message protocol.
+///
+/// Protocol should be described according to format:
+/// ```
+/// /// type of SignedMessage => new name of Message enum.
+/// SignedMessage => Message {
+///       // class ID => class name
+///       0 => Service {
+///            // message = message type ID
+///            RawTransaction = 0,
+///            Connect = 1,
+///            Status = 2,
+///            // ...
+///        },
+///        1 => Consensus {
+///            Precommit = 0,
+///            Propose = 1,
+///            Prevote = 2,
+///        },
+/// }
+/// ```
+///
+/// Each message should implement `Clone` and `Debug`.
+///
+macro_rules! impl_protocol {
+
+    (
+    $(#[$attr:meta])+
+    $signed_message:ident => $protocol_name:ident{
+        $($(#[$attr_class:meta])+
+        $class_num:expr => $class:ident{
+            $(
+                $(#[$attr_type:meta])+
+                $type:ident = $type_num:expr
+            ),+ $(,)*
+        } $(,)*)+
+    }
+    ) => {
+
+        $(
+            #[derive(PartialEq, Eq, PartialOrd, Ord, Debug, Clone)]
+            $(#[$attr_class])+
+            pub enum $class {
+            $(
+                $(#[$attr_type])+
+                $type(Signed<$type>)
+            ),+
+            }
+
+            $(
+
+            impl ProtocolMessage for $type {
+                fn message_type() -> (u8, u8) {
+                    ($class_num, $type_num)
+                }
+
+                fn try_from(p: $protocol_name) -> Result<Signed<Self>, $protocol_name> {
+                    match p {
+                        $protocol_name::$class($class::$type(s)) => Ok(s),
+                        p => Err(p)
+                    }
+                }
+
+                fn into_protocol(this: Signed<Self>) -> $protocol_name {
+                    $protocol_name::$class($class::$type(this))
+                }
+
+                fn into_message_from_parts(self, sm: SignedMessage) -> Signed<Self> {
+                    Signed::new(self, sm)
+                }
+            }
+            )+
+        )+
+
+        #[derive(PartialEq, Eq, Debug, Clone)]
+        $(#[$attr])+
+        pub enum $protocol_name {
+            $(
+             $(#[$attr_class])+
+                $class($class)
+            ),+
+        }
+
         impl $protocol_name {
             /// Converts raw `SignedMessage` into concrete `Message` message.
             /// Returns error if fails.
@@ -886,92 +874,85 @@
                     _ => bail!("Not found message with this class {}", message.message_class())
                 }
             }
->>>>>>> f6deb4c7
-
-impl Responses {
-    fn signed_message(&self) -> &SignedMessage {
-        match self {
-            Responses::TransactionsResponse(ref msg) => msg.signed_message(),
-            Responses::BlockResponse(ref msg) => msg.signed_message(),
-        }
-    }
-}
-
-/// Request messages.
-#[derive(Debug, PartialEq)]
-pub enum Requests {
-    /// Propose request message.
-    ProposeRequest(Signed<ProposeRequest>),
-    /// Transactions request message.
-    TransactionsRequest(Signed<TransactionsRequest>),
-    /// Prevotes request message.
-    PrevotesRequest(Signed<PrevotesRequest>),
-    /// Peers request message.
-    PeersRequest(Signed<PeersRequest>),
-    /// Block request message.
-    BlockRequest(Signed<BlockRequest>),
-}
-
-impl Requests {
-    fn signed_message(&self) -> &SignedMessage {
-        match self {
-            Requests::ProposeRequest(ref msg) => msg.signed_message(),
-            Requests::TransactionsRequest(ref msg) => msg.signed_message(),
-            Requests::PrevotesRequest(ref msg) => msg.signed_message(),
-            Requests::PeersRequest(ref msg) => msg.signed_message(),
-            Requests::BlockRequest(ref msg) => msg.signed_message(),
-        }
-    }
-}
-
-/// Exonum protocol messages.
-#[derive(Debug, PartialEq)]
-pub enum Message {
-    /// Service messages.
-    Service(Service),
-    /// Consensus messages.
-    Consensus(Consensus),
-    /// Responses messages.
-    Responses(Responses),
-    /// Requests messages.
-    Requests(Requests),
+
+            /// Returns reference to inner `SignedMessage`.
+            pub fn signed_message(&self) -> &SignedMessage {
+                match *self {
+                    $(
+                        $protocol_name::$class(ref c) => {
+                            match *c {
+                                $(
+                                    $class::$type(ref t) => {
+                                        t.signed_message()
+                                    }
+                                ),+
+                            }
+                        }
+                    ),+
+                }
+            }
+        }
+    };
+}
+
+impl_protocol! {
+    /// Composition of every exonum protocol messages.
+    /// This messages used in network p2p communications.
+    SignedMessage => Message {
+        /// Exonum basic node messages.
+        0 => Service {
+            /// `RawTransaction` representation.
+            RawTransaction = 0,
+            /// Handshake to other node.
+            Connect = 1,
+            /// `Status` information of other node.
+            Status = 2,
+        },
+        /// Exonum consensus specific node messages.
+        1 => Consensus {
+            /// Consensus `Precommit` message.
+            Precommit = 0,
+            /// Consensus `Propose` message.
+            Propose = 1,
+            /// Consensus `Prevote` message.
+            Prevote = 2,
+        },
+        /// Exonum node responses.
+        2 => Responses {
+            /// Information about transactions, that sent as response to `TransactionsRequest`.
+            TransactionsResponse = 0,
+            /// Information about block, that sent as response to `BlockRequest`.
+            BlockResponse = 1,
+        },
+        /// Exonum node requests.
+        3 => Requests {
+            /// Request of some propose which hash is known.
+            ProposeRequest = 0,
+            /// Request of unknown transactions.
+            TransactionsRequest = 1,
+            /// Request of prevotes for some propose.
+            PrevotesRequest = 2,
+            /// Request of peer exchange.
+            PeersRequest = 3,
+            /// Request of some future block.
+            BlockRequest = 4,
+        },
+
+    }
 }
 
 impl Message {
-    /// Deserialize message from signed message.
-    pub fn deserialize(signed: SignedMessage) -> Result<Self, failure::Error> {
-        let mut exonum_message_pb = ExonumMessage::new();
-        exonum_message_pb.merge_from_bytes(signed.exonum_message())?;
-        let exonum_msg_enum = match exonum_message_pb.message {
-            Some(msg) => msg,
-            None => bail!("Message is empty"),
-        };
-        macro_rules! pb_enum_to_message {
-            ($($pb_enum:path => $message_variant:path, $subclass_variant:path)+) =>
-            {
-                Ok(match exonum_msg_enum {
-                    $(
-                        $pb_enum(m) => $message_variant($subclass_variant(Signed::new(
-                                        ProtobufConvert::from_pb(m)?,signed, ))),
-                    )+
-                })
-            }
-        }
-        pb_enum_to_message!(
-            ExonumMessageEnum::transaction => Message::Service, Service::AnyTx
-            ExonumMessageEnum::connect => Message::Service, Service::Connect
-            ExonumMessageEnum::status => Message::Service,Service::Status
-            ExonumMessageEnum::precommit => Message::Consensus, Consensus::Precommit
-            ExonumMessageEnum::propose => Message::Consensus, Consensus::Propose
-            ExonumMessageEnum::prevote => Message::Consensus, Consensus::Prevote
-            ExonumMessageEnum::txs_response => Message::Responses, Responses::TransactionsResponse
-            ExonumMessageEnum::block_response => Message::Responses, Responses::BlockResponse
-            ExonumMessageEnum::propose_req => Message::Requests, Requests::ProposeRequest
-            ExonumMessageEnum::txs_req => Message::Requests, Requests::TransactionsRequest
-            ExonumMessageEnum::prevotes_req => Message::Requests, Requests::PrevotesRequest
-            ExonumMessageEnum::peers_req => Message::Requests, Requests::PeersRequest
-            ExonumMessageEnum::block_req => Message::Requests, Requests::BlockRequest
-        )
+    /// Creates new protocol message.
+    ///
+    /// # Panics
+    ///
+    /// This method can panic on serialization failure.
+    pub fn new<T: ProtocolMessage>(
+        message: T,
+        author: PublicKey,
+        secret_key: &SecretKey,
+    ) -> Message {
+        T::into_protocol(Message::concrete(message, author, secret_key))
     }
 
     /// Creates new protocol message.
@@ -985,13 +966,6 @@
         author: PublicKey,
         secret_key: &SecretKey,
     ) -> Signed<T> {
-<<<<<<< HEAD
-        let value = message
-            .as_exonum_message()
-            .write_to_bytes()
-            .expect("Couldn't serialize data.");
-        Signed::new(message, SignedMessage::new(&value, author, secret_key))
-=======
         let value = message.to_bytes();
         let (cls, typ) = T::message_type();
         let signed = SignedMessage::new(cls, typ, &value, author, secret_key);
@@ -1002,7 +976,6 @@
     pub fn from_raw_buffer(buffer: Vec<u8>) -> Result<Message, failure::Error> {
         let signed = SignedMessage::from_raw_buffer(buffer)?;
         Self::deserialize(signed)
->>>>>>> f6deb4c7
     }
 
     /// Creates a new raw transaction message.
@@ -1023,100 +996,7 @@
         let any_tx = AnyTx::as_raw_tx(service_id, set.transaction_id, set.payload);
         Self::concrete(any_tx, public_key, secret_key)
     }
-
-    /// Get inner SignedMessage.
-    pub fn signed_message(&self) -> &SignedMessage {
-        match self {
-            Message::Service(ref msg) => msg.signed_message(),
-            Message::Consensus(ref msg) => msg.signed_message(),
-            Message::Requests(ref msg) => msg.signed_message(),
-            Message::Responses(ref msg) => msg.signed_message(),
-        }
-    }
-
-    /// Checks buffer and return instance of `Message`.
-    pub fn from_raw_buffer(buffer: Vec<u8>) -> Result<Message, failure::Error> {
-        let signed = SignedMessage::decode(&buffer)?;
-        Self::deserialize(signed)
-    }
-}
-
-macro_rules! impl_protocol_message {
-    ($message_variant:path, $subclass_variant:path, $message:ty, $exonum_msg_field:ident) => {
-        impl ProtocolMessage for $message {
-            fn try_from(p: Message) -> Result<Signed<Self>, Message> {
-                match p {
-                    $message_variant($subclass_variant(signed)) => Ok(signed),
-                    _ => Err(p),
-                }
-            }
-
-            fn into_protocol(this: Signed<Self>) -> Message {
-                $message_variant($subclass_variant(this))
-            }
-
-            fn as_exonum_message(&self) -> ExonumMessage {
-                let mut msg = ExonumMessage::new();
-                msg.$exonum_msg_field(self.to_pb().into());
-                msg
-            }
-        }
-    };
-}
-
-impl_protocol_message!(Message::Service, Service::AnyTx, AnyTx, set_transaction);
-impl_protocol_message!(Message::Service, Service::Connect, Connect, set_connect);
-impl_protocol_message!(Message::Service, Service::Status, Status, set_status);
-impl_protocol_message!(
-    Message::Consensus,
-    Consensus::Precommit,
-    Precommit,
-    set_precommit
-);
-impl_protocol_message!(Message::Consensus, Consensus::Propose, Propose, set_propose);
-impl_protocol_message!(Message::Consensus, Consensus::Prevote, Prevote, set_prevote);
-impl_protocol_message!(
-    Message::Responses,
-    Responses::TransactionsResponse,
-    TransactionsResponse,
-    set_txs_response
-);
-impl_protocol_message!(
-    Message::Responses,
-    Responses::BlockResponse,
-    BlockResponse,
-    set_block_response
-);
-impl_protocol_message!(
-    Message::Requests,
-    Requests::ProposeRequest,
-    ProposeRequest,
-    set_propose_req
-);
-impl_protocol_message!(
-    Message::Requests,
-    Requests::TransactionsRequest,
-    TransactionsRequest,
-    set_txs_req
-);
-impl_protocol_message!(
-    Message::Requests,
-    Requests::PrevotesRequest,
-    PrevotesRequest,
-    set_prevotes_req
-);
-impl_protocol_message!(
-    Message::Requests,
-    Requests::PeersRequest,
-    PeersRequest,
-    set_peers_req
-);
-impl_protocol_message!(
-    Message::Requests,
-    Requests::BlockRequest,
-    BlockRequest,
-    set_block_req
-);
+}
 
 impl Requests {
     /// Returns public key of the message recipient.
@@ -1188,19 +1068,11 @@
 
 impl BinaryValue for Message {
     fn to_bytes(&self) -> Vec<u8> {
-<<<<<<< HEAD
-        self.signed_message().encode().unwrap()
-    }
-
-    fn from_bytes(value: Cow<[u8]>) -> Result<Self, failure::Error> {
-        let message = SignedMessage::from_bytes(value)?;
-=======
         self.signed_message().raw().to_vec()
     }
 
     fn from_bytes(value: Cow<[u8]>) -> Result<Self, failure::Error> {
         let message = SignedMessage::from_vec_unchecked(value.into_owned());
->>>>>>> f6deb4c7
         // TODO: Remove additional deserialization. [ECR-2315]
         Message::deserialize(message)
     }
