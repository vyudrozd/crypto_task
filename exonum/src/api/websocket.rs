--- conflicted
+++ resolved
@@ -19,34 +19,12 @@
 use actix::*;
 use actix_web::ws;
 use chrono::{DateTime, Utc};
-<<<<<<< HEAD
-use futures::Future;
-=======
 use exonum_merkledb::{access::Access, ListProof, ObjectHash};
 use futures::Future;
 use hex::FromHex;
->>>>>>> a6e0bf66
 use log::error;
 use rand::{rngs::ThreadRng, Rng};
-use std::{
-    cell::RefCell,
-    collections::{BTreeMap, HashMap},
-    sync::Arc,
-};
-
-<<<<<<< HEAD
-use crate::api::{
-    node::public::explorer::{TransactionHex, TransactionResponse},
-    ServiceApiState,
-};
-use crate::blockchain::{Block, Schema, TransactionResult, TxLocation};
-use crate::crypto::Hash;
-use crate::events::error::into_failure;
-use crate::explorer::{median_precommits_time, TxStatus};
-use crate::messages::{Message as ExonumMessage, ProtocolMessage, RawTransaction, SignedMessage};
-
-use exonum_merkledb::{IndexAccess, ListProof, Snapshot};
-=======
+
 use std::{
     cell::RefCell,
     collections::{BTreeMap, HashMap},
@@ -59,7 +37,6 @@
     explorer::median_precommits_time,
     messages::SignedMessage,
 };
->>>>>>> a6e0bf66
 
 /// Message, coming from websocket connection.
 #[derive(Debug, Serialize, Deserialize, PartialEq, Clone)]
@@ -109,29 +86,6 @@
 /// Summary about a particular transaction in the blockchain (without transaction content).
 #[derive(Debug, Serialize, Deserialize, PartialEq)]
 pub struct CommittedTransactionSummary {
-<<<<<<< HEAD
-    tx_hash: Hash,
-    /// Service id of the transaction.
-    pub service_id: u16,
-    /// ID of the transaction.
-    pub message_id: u16,
-    #[serde(with = "TxStatus")]
-    status: TransactionResult,
-    location: TxLocation,
-    location_proof: ListProof<Hash>,
-    time: DateTime<Utc>,
-}
-
-impl CommittedTransactionSummary {
-    fn new<T>(schema: &Schema<T>, tx_hash: &Hash) -> Option<Self>
-    where
-        T: AsRef<dyn Snapshot> + IndexAccess,
-    {
-        let tx = schema.transactions().get(tx_hash)?;
-        let service_id = tx.payload().service_id();
-        let message_id = tx.payload().transaction_id();
-        let status = schema.transaction_results().get(tx_hash)?;
-=======
     /// Transaction identifier.
     pub tx_hash: Hash,
     /// ID of service.
@@ -155,7 +109,6 @@
         let service_id = tx.call_info.instance_id as u16;
         let tx_id = tx.call_info.method_id as u16;
         let tx_result = schema.transaction_results().get(tx_hash)?;
->>>>>>> a6e0bf66
         let location = schema.transactions_locations().get(tx_hash)?;
         let location_proof = schema
             .block_transactions(location.block_height())
@@ -169,13 +122,8 @@
         Some(Self {
             tx_hash: *tx_hash,
             service_id,
-<<<<<<< HEAD
-            message_id,
-            status,
-=======
             message_id: tx_id,
             status: tx_result,
->>>>>>> a6e0bf66
             location,
             location_proof,
             time,
@@ -238,11 +186,7 @@
 
 pub(crate) struct Server {
     pub subscribers: BTreeMap<SubscriptionType, HashMap<u64, Recipient<Message>>>,
-<<<<<<< HEAD
-    service_api_state: Arc<ServiceApiState>,
-=======
     blockchain: Blockchain,
->>>>>>> a6e0bf66
     rng: RefCell<ThreadRng>,
 }
 
@@ -250,11 +194,7 @@
     pub fn new(blockchain: Blockchain) -> Self {
         Self {
             subscribers: BTreeMap::new(),
-<<<<<<< HEAD
-            service_api_state,
-=======
             blockchain,
->>>>>>> a6e0bf66
             rng: RefCell::new(rand::thread_rng()),
         }
     }
@@ -280,17 +220,10 @@
     }
 
     fn disconnect_all(&mut self) {
-<<<<<<< HEAD
-        for (_, subscriber) in self.subscribers.iter_mut() {
-            for recipient in subscriber.values_mut() {
-                if let Err(err) = recipient.do_send(Message::Close) {
-                    debug!("Can't send Close message to a websocket client: {:?}", err);
-=======
         for subscriber in self.subscribers.values_mut() {
             for recipient in subscriber.values_mut() {
                 if let Err(err) = recipient.do_send(Message::Close) {
                     warn!("Can't send Close message to a websocket client: {:?}", err);
->>>>>>> a6e0bf66
                 }
             }
             subscriber.clear();
@@ -346,12 +279,7 @@
         let addr = if let Some(addr) = self
             .subscribers
             .values()
-<<<<<<< HEAD
-            .map(HashMap::iter)
-            .flatten()
-=======
             .flat_map(HashMap::iter)
->>>>>>> a6e0bf66
             .find_map(|(k, v)| if k == &id { Some(v.clone()) } else { None })
         {
             addr
@@ -421,17 +349,6 @@
         Transaction { tx }: Transaction,
         _ctx: &mut Self::Context,
     ) -> Self::Result {
-<<<<<<< HEAD
-        let buf: Vec<u8> = hex::decode(tx.tx_body).map_err(into_failure)?;
-        let signed = SignedMessage::from_raw_buffer(buf)?;
-        let tx_hash = signed.hash();
-        let signed = RawTransaction::try_from(ExonumMessage::deserialize(signed)?)
-            .map_err(|_| format_err!("Couldn't deserialize transaction message."))?;
-        let _ = self
-            .service_api_state
-            .sender()
-            .broadcast_transaction(signed);
-=======
         let msg = SignedMessage::from_hex(tx)?;
         let tx_hash = msg.object_hash();
         // FIXME Don't ignore message error.
@@ -439,7 +356,6 @@
             .blockchain
             .sender()
             .broadcast_transaction(msg.into_verified()?);
->>>>>>> a6e0bf66
         Ok(TransactionResponse { tx_hash })
     }
 }
