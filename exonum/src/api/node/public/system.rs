--- conflicted
+++ resolved
@@ -103,26 +103,15 @@
         }
     }
 
-<<<<<<< HEAD
-    fn handle_stats_info(self, name: &'static str, api_scope: &mut ServiceApiScope) -> Self {
-        let self_ = self.clone();
-        api_scope.endpoint(name, move |state: &ServiceApiState, _query: ()| {
-            let snapshot = state.snapshot();
-=======
     fn handle_stats_info(self, name: &'static str, api_scope: &mut ApiScope) -> Self {
         let self_ = self.clone();
         api_scope.endpoint(name, move |_query: ()| {
             let snapshot = self.blockchain.snapshot();
->>>>>>> a6e0bf66
             let schema = Schema::new(&snapshot);
             Ok(StatsInfo {
                 tx_pool_size: schema.transactions_pool_len(),
                 tx_count: schema.transactions_len(),
-<<<<<<< HEAD
-                tx_cache_size: self.shared_api_state.tx_cache_size(),
-=======
                 tx_cache_size: self.node_state.tx_cache_size(),
->>>>>>> a6e0bf66
             })
         });
         self_
