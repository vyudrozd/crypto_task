--- conflicted
+++ resolved
@@ -20,16 +20,10 @@
                TransactionsRequest, PrevotesRequest, BlockRequest, BlockResponse, RawTransaction};
 use helpers::{Height, Round, ValidatorId};
 use storage::Patch;
-<<<<<<< HEAD
-use super::{NodeHandler, Round, Height, RequestData};
-=======
-use events::Channel;
-use super::{NodeHandler, RequestData, ExternalMessage, NodeTimeout};
->>>>>>> 796223a3
+use super::{NodeHandler, RequestData};
 
 // TODO reduce view invokations
-impl NodeHandler
-{
+impl NodeHandler {
     /// Validates consensus message, then redirects it to the corresponding `handle_...` function.
     #[cfg_attr(feature = "flame_profile", flame)]
     pub fn handle_consensus(&mut self, msg: ConsensusMessage) {
@@ -464,7 +458,10 @@
         let height = self.state.height();
 
         // Update state to new height
-        self.state.new_height(&block_hash, self.system_state.current_time());
+        self.state.new_height(
+            &block_hash,
+            self.system_state.current_time(),
+        );
 
         info!("COMMIT ====== height={}, proposer={}, round={}, committed={}, pool={}, hash={}",
               height,
