--- conflicted
+++ resolved
@@ -9,10 +9,8 @@
 
 ### Added
 - Implement `FromStr` and `ToString` traits for public sodium types (#318)
-<<<<<<< HEAD
+- New events implementation based on tokio with the separated queues for network events and timeouts and different threads for the network and node code. (#300)
 - Add a new macro `metric!` for collecting statistical information.
-=======
-- New events implementation based on tokio with the separated queues for network events and timeouts and different threads for the network and node code. (#300)
 
 ### Changed
 - Field `events_pool_capacity` in `MemoryPoolConfig` replaced by the new `EventsPoolCapacity` configuration. (#300)
@@ -20,7 +18,6 @@
 ### Fixed
 - Fix the issue GH-197. Timeouts are ignored when the event pool is full. (#300)
 - Fix network failure due to incorrect processing of the incoming buffer (#322)
->>>>>>> 32842d72
 
 ## 0.2 - 2017-09-13
 
