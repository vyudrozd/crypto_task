--- conflicted
+++ resolved
@@ -621,13 +621,7 @@
                         height: Height,
                         tx_hashes: &[Hash])
                         -> (Hash, Patch) {
-<<<<<<< HEAD
-        self.blockchain.create_patch(height, round, tx_hashes, self.state.transactions())
-=======
-        self.blockchain
-            .create_patch(proposer_id, height, tx_hashes, self.state.transactions())
-            .unwrap()
->>>>>>> ddaae419
+        self.blockchain.create_patch(proposer_id, height, tx_hashes, self.state.transactions())
     }
 
     // FIXME: remove this bull shit
