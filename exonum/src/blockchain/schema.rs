--- conflicted
+++ resolved
@@ -1,17 +1,8 @@
-<<<<<<< HEAD
-use ::crypto::Hash;
-use ::messages::{RawMessage, Precommit};
-use ::storage::{StorageValue, ListTable, MapTable, MerkleTable, MerklePatriciaTable,
-                Error, Map, List};
-
-use super::Block;
-=======
 use crypto::{Hash, hash};
 use messages::{RawMessage, Precommit, BlockProof};
 use storage::{StorageValue, ListTable, MapTable, MerkleTable, MerklePatriciaTable, Error, Map,
               List, RootProofNode, View};
 use super::{Block, Blockchain};
->>>>>>> 5064a5b5
 use super::config::StoredConfiguration;
 
 storage_value! (
@@ -31,7 +22,6 @@
         Schema { view: view }
     }
 
-<<<<<<< HEAD
     pub fn transactions(&self) -> MapTable<Hash, RawMessage> {
         MapTable::new(vec![00], self.view)
     }
@@ -50,28 +40,6 @@
 
     pub fn precommits(&self, hash: &Hash) -> ListTable<'a, Precommit> {
         ListTable::new([&[03], hash.as_ref()].concat(), self.view)
-=======
-    pub fn transactions(&self) -> MapTable<View, Hash, RawMessage> {
-        MapTable::new(vec![00], self.view)
-    }
-
-    pub fn blocks(&self) -> MapTable<View, Hash, Block> {
-        MapTable::new(vec![01], self.view)
-    }
-
-    pub fn heights(&self) -> ListTable<MapTable<View, [u8], Vec<u8>>, u64, Hash> {
-        ListTable::new(MapTable::new(vec![02], self.view))
-    }
-
-    pub fn block_txs(&self, height: u64) -> MerkleTable<MapTable<View, [u8], Vec<u8>>, u32, Hash> {
-        MerkleTable::new(MapTable::new([&[03u8] as &[u8], &height.serialize()].concat(), self.view))
-    }
-
-    pub fn precommits(&self,
-                      hash: &Hash)
-                      -> ListTable<MapTable<View, [u8], Vec<u8>>, u32, Precommit> {
-        ListTable::new(MapTable::new([&[03], hash.as_ref()].concat(), self.view))
->>>>>>> 5064a5b5
     }
 
     pub fn block_and_precommits(&self, height: u64) -> Result<Option<BlockProof>, Error> {
@@ -89,33 +57,18 @@
         Ok(Some(res))
     }
 
-    pub fn configs
-        (&self)
-<<<<<<< HEAD
-         -> MerklePatriciaTable<'a, u64, ConfigurationData> {
-=======
-         -> MerklePatriciaTable<MapTable<View, [u8], Vec<u8>>, Hash, StoredConfiguration> {
->>>>>>> 5064a5b5
+    pub fn configs(&self) -> MerklePatriciaTable<'a, Hash, StoredConfiguration> {
         // configs patricia merkletree <высота блока> json
         MerklePatriciaTable::new(vec![06], self.view)
     }
 
     // TODO: consider List index to reduce storage volume
-<<<<<<< HEAD
-    pub fn configs_heights(&self) -> ListTable<'a, u64> {
+    pub fn configs_actual_from(&self) -> ListTable<'a, ConfigReference> {
         ListTable::new(vec![07], self.view)
-=======
-    pub fn configs_actual_from
-        (&self)
-         -> ListTable<MapTable<View, [u8], Vec<u8>>, u64, ConfigReference> {
-        ListTable::new(MapTable::new(vec![07], self.view))
->>>>>>> 5064a5b5
     }
 
-    pub fn state_hash_aggregator
-        (&self)
-         -> MerklePatriciaTable<MapTable<View, [u8], Vec<u8>>, Hash, Hash> {
-        MerklePatriciaTable::new(MapTable::new(vec![08], self.view))
+    pub fn state_hash_aggregator(&self) -> MerklePatriciaTable<'a, Hash, Hash> {
+        MerklePatriciaTable::new(vec![08], self.view)
     }
 
     pub fn last_block(&self) -> Result<Option<Block>, Error> {
@@ -126,15 +79,15 @@
     }
 
     pub fn last_height(&self) -> Result<Option<u64>, Error> {
-        let block_opt = self.last_block()?; 
+        let block_opt = self.last_block()?;
         Ok(block_opt.map(|block| block.height()))
     }
 
     pub fn current_height(&self) -> Result<u64, Error> {
         let last_height = self.last_height()?;
         let res = match last_height {
-            Some(last_height) => last_height + 1, 
-            None => 0, 
+            Some(last_height) => last_height + 1,
+            None => 0,
         };
         Ok(res)
     }
@@ -199,10 +152,6 @@
         Ok(res)
     }
 
-<<<<<<< HEAD
-    pub fn state_hash(&self) -> Result<Hash, Error> {
-        self.configs().root_hash()      
-=======
     pub fn get_configuration_by_hash(&self,
                                      hash: &Hash)
                                      -> Result<Option<StoredConfiguration>, Error> {
@@ -219,7 +168,6 @@
                                       -> Result<RootProofNode<Hash>, Error> {
         let key = Blockchain::service_table_unique_key(service_id, table_idx);
         let sum_table = self.state_hash_aggregator();
-        sum_table.construct_path_to_key(key)
->>>>>>> 5064a5b5
+        sum_table.construct_path_to_key(key.as_ref())
     }
 }