--- conflicted
+++ resolved
@@ -58,9 +58,6 @@
 extern crate cookie;
 extern crate mount;
 extern crate atty;
-<<<<<<< HEAD
-extern crate os_info;
-=======
 extern crate bytes;
 extern crate futures;
 #[cfg(any(test, feature = "long_benchmarks"))]
@@ -68,7 +65,7 @@
 extern crate tokio_core;
 extern crate tokio_io;
 extern crate tokio_retry;
->>>>>>> 32842d72
+extern crate os_info;
 
 #[macro_use]
 pub mod encoding;
