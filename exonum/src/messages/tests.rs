use std::net::SocketAddr;
use std::time::SystemTime;

use crypto::{hash, gen_keypair};
use blockchain;

use super::{Field, RawMessage, Message, FromRaw, Connect, Propose, Prevote, Precommit, Status,
            Block, BlockProof, RequestBlock, BitVec};

#[test]
fn test_bitvec() {
    // TODO Think about BitVec len
    // now if the size of the BitVec is not a multiple of eight
    // then trailing bits will be filled-in with false.

    let mut b = BitVec::from_elem(14, false);
    b.set(11, true);
    b.set(4, true);
    b.push(true);
    b.push(true);

    let mut buf = vec![0; 8];
    Field::write(&b, &mut buf, 0, 8);
    <BitVec as Field>::check(&buf, 0, 8).unwrap();

    let buf2 = buf.clone();
    <BitVec as Field>::check(&buf2, 0, 8).unwrap();
    let b2: BitVec = Field::read(&buf2, 0, 8);

    assert_eq!(b2.len(), b.len());
    assert_eq!(b2, b);
}

#[test]
fn test_str_segment() {
    let mut buf = vec![0; 8];
    let s = "test юникодной строчки efw_adqq ss/adfq";
    Field::write(&s, &mut buf, 0, 8);
    <&str as Field>::check(&buf, 0, 8).unwrap();

    let buf2 = buf.clone();
    <&str as Field>::check(&buf2, 0, 8).unwrap();
    let s2: &str = Field::read(&buf2, 0, 8);
    assert_eq!(s2, s);
}

#[test]
fn test_vec_segment() {
    let mut buf = vec![0; 8];
    let v = vec![1, 2, 3, 5, 10];
    Field::write(&v, &mut buf, 0, 8);
    <Vec<u8> as Field>::check(&buf, 0, 8).unwrap();

    let buf2 = buf.clone();
    <Vec<u8> as Field>::check(&buf2, 0, 8).unwrap();
    let v2: Vec<u8> = Field::read(&buf2, 0, 8);
    assert_eq!(v2, v);
}

#[test]
fn test_u16_segment() {
    let mut buf = vec![0; 8];
    let s = [1u16, 3, 10, 15, 23, 4, 45];
    Field::write(&s.as_ref(), &mut buf, 0, 8);
    <&[u16] as Field>::check(&buf, 0, 8).unwrap();

    let buf2 = buf.clone();
    <&[u16] as Field>::check(&buf2, 0, 8).unwrap();
    let s2: &[u16] = Field::read(&buf2, 0, 8);
    assert_eq!(s2, s.as_ref());
}

#[test]
fn test_u32_segment() {
    let mut buf = vec![0; 8];
    let s = [1u32, 3, 10, 15, 23, 4, 45];
    Field::write(&s.as_ref(), &mut buf, 0, 8);
    <&[u32] as Field>::check(&buf, 0, 8).unwrap();

    let buf2 = buf.clone();
    <&[u32] as Field>::check(&buf2, 0, 8).unwrap();
    let s2: &[u32] = Field::read(&buf2, 0, 8);
    assert_eq!(s2, s.as_ref());
}

#[test]
fn test_segments_of_segments() {
    let mut buf = vec![255; 64];
    let v1 = [1u8, 2, 3];
    let v2 = [1u8, 3];
    let v3 = [2u8, 5, 2, 3, 56, 3];

    let dat = vec![v1.as_ref(), v2.as_ref(), v3.as_ref()];
    Field::write(&dat, &mut buf, 48, 56);
    <Vec<&[u8]> as Field>::check(&buf, 48, 56).unwrap();

    let buf2 = buf.clone();
    <Vec<&[u8]> as Field>::check(&buf2, 48, 56).unwrap();
    let dat2: Vec<&[u8]> = Field::read(&buf2, 48, 56);
    assert_eq!(dat2, dat);
    assert_eq!(buf.len(), 64 + v1.len() + v2.len() + v3.len() + 24);
}

#[test]
fn test_segments_of_raw_messages() {
    let (pub_key, sec_key) = gen_keypair();

    let mut buf = vec![255; 8];
    let m1 = Status::new(&pub_key, 2, &hash(&[]), &sec_key);
    let m2 = Status::new(&pub_key, 4, &hash(&[1]), &sec_key);
    let m3 = Status::new(&pub_key, 5, &hash(&[3]), &sec_key);

    let dat = vec![m1.raw().clone(), m2.raw().clone(), m3.raw().clone()];
    Field::write(&dat, &mut buf, 0, 8);
    <Vec<RawMessage> as Field>::check(&buf, 0, 8).unwrap();

    let buf2 = buf.clone();
    <Vec<RawMessage> as Field>::check(&buf2, 0, 8).unwrap();
    let dat2: Vec<RawMessage> = Field::read(&buf2, 0, 8);
    assert_eq!(dat2, dat);
}

#[test]
fn test_empty_segments() {
    let mut buf = vec![255; 8];
    let dat: Vec<RawMessage> = vec![];
    Field::write(&dat, &mut buf, 0, 8);
    <Vec<RawMessage> as Field>::check(&buf, 0, 8).unwrap();

    let buf2 = buf.clone();
    <Vec<RawMessage> as Field>::check(&buf2, 0, 8).unwrap();
    let dat2: Vec<RawMessage> = Field::read(&buf2, 0, 8);
    assert_eq!(dat2, dat);
}

#[test]
fn test_segments_of_status_messages() {
    let (pub_key, sec_key) = gen_keypair();

    let mut buf = vec![255; 8];
    let m1 = Status::new(&pub_key, 2, &hash(&[]), &sec_key);
    let m2 = Status::new(&pub_key, 4, &hash(&[1]), &sec_key);
    let m3 = Status::new(&pub_key, 5, &hash(&[3]), &sec_key);

    let dat = vec![m1, m2, m3];
    Field::write(&dat, &mut buf, 0, 8);
    <Vec<Status> as Field>::check(&buf, 0, 8).unwrap();

    let buf2 = buf.clone();
    <Vec<Status> as Field>::check(&buf2, 0, 8).unwrap();
    let dat2: Vec<Status> = Field::read(&buf2, 0, 8);
    assert_eq!(dat2, dat);
}

#[test]
fn test_connect() {
    use std::str::FromStr;

    let socket_address = SocketAddr::from_str("18.34.3.4:7777").unwrap();
    let time = SystemTime::now();
    let (public_key, secret_key) = gen_keypair();

    // write
    let connect = Connect::new(&public_key, socket_address, time, &secret_key);
    // read
    assert_eq!(connect.pub_key(), &public_key);
    assert_eq!(connect.addr(), socket_address);
    assert_eq!(connect.time(), time);
    assert!(connect.verify_signature(&public_key));
}

#[test]
fn test_propose() {
    let validator = 123_123;
    let height = 123_123_123;
    let round = 321_321_312;
    let prev_hash = hash(&[1, 2, 3]);
    let txs = vec![hash(&[1]), hash(&[2]), hash(&[2])];
    let (public_key, secret_key) = gen_keypair();

    // write
    let propose = Propose::new(validator,
                               height,
                               round,
                               &prev_hash,
                               &txs,
                               &secret_key);
    // read
    assert_eq!(propose.validator(), validator);
    assert_eq!(propose.height(), height);
    assert_eq!(propose.round(), round);
    assert_eq!(propose.prev_hash(), &prev_hash);
    assert_eq!(propose.transactions().len(), 3);
    assert_eq!(propose.transactions()[0], txs[0]);
    assert_eq!(propose.transactions()[1], txs[1]);
    assert_eq!(propose.transactions()[2], txs[2]);
    assert!(propose.verify_signature(&public_key));
}

#[test]
fn test_prevote() {
    let validator = 123_123;
    let height = 123_123_123;
    let round = 321_321_312;
    let propose_hash = hash(&[1, 2, 3]);
    let locked_round = 654_345;
    let (public_key, secret_key) = gen_keypair();

    // write
    let prevote = Prevote::new(validator,
                               height,
                               round,
                               &propose_hash,
                               locked_round,
                               &secret_key);
    // read
    assert_eq!(prevote.validator(), validator);
    assert_eq!(prevote.height(), height);
    assert_eq!(prevote.round(), round);
    assert_eq!(prevote.propose_hash(), &propose_hash);
    assert_eq!(prevote.locked_round(), locked_round);
    assert!(prevote.verify_signature(&public_key));
}

#[test]
fn test_precommit() {
    let validator = 123_123;
    let height = 123_123_123;
    let round = 321_321_312;
    let propose_hash = hash(&[1, 2, 3]);
    let block_hash = hash(&[3, 2, 1]);
    let (public_key, secret_key) = gen_keypair();
    let time = SystemTime::now();

    // write
    let precommit = Precommit::new(validator,
                                   height,
                                   round,
                                   &propose_hash,
                                   &block_hash,
                                   time,
                                   &secret_key);
    // read
    assert_eq!(precommit.validator(), validator);
    assert_eq!(precommit.height(), height);
    assert_eq!(precommit.round(), round);
    assert_eq!(precommit.propose_hash(), &propose_hash);
    assert_eq!(precommit.block_hash(), &block_hash);
    assert!(precommit.verify_signature(&public_key));
    assert_eq!(precommit.time(), time);
    let json_str = ::serde_json::to_string(&precommit).unwrap();
    println!("{}", json_str);
    let precommit1 : Precommit = ::serde_json::from_str(&json_str).unwrap(); 
    assert_eq!(precommit, precommit1);
}

#[test]
fn test_status() {
    let height = 123_123_123;
    let last_hash = hash(&[3, 2, 1]);
    let (public_key, secret_key) = gen_keypair();

    // write
    let commit = Status::new(&public_key, height, &last_hash, &secret_key);
    // read
    assert_eq!(commit.from(), &public_key);
    assert_eq!(commit.height(), height);
    assert_eq!(commit.last_hash(), &last_hash);
    assert!(commit.verify_signature(&public_key));
}

#[test]
fn test_block() {
    let (pub_key, secret_key) = gen_keypair();
    let ts = SystemTime::now();
<<<<<<< HEAD

    let content = blockchain::Block::new(blockchain::SCHEMA_MAJOR_VERSION,
                                         0,
                                         0,
                                         500,
=======
    let txs = [2];
    let txs_length = txs.len() as u64;
    let content = blockchain::Block::new(500,
                                         1,
                                         txs_length,
>>>>>>> 137b61c2
                                         &hash(&[1]),
                                         &hash(&txs),
                                         &hash(&[3]));

    let precommits = vec![Precommit::new(123,
                                         15,
                                         25,
                                         &hash(&[1, 2, 3]),
                                         &hash(&[3, 2, 1]),
                                         ts,
                                         &secret_key),
                          Precommit::new(13,
                                         25,
                                         35,
                                         &hash(&[4, 2, 3]),
                                         &hash(&[3, 3, 1]),
                                         ts,
                                         &secret_key),
                          Precommit::new(323,
                                         15,
                                         25,
                                         &hash(&[1, 1, 3]),
                                         &hash(&[5, 2, 1]),
                                         ts,
                                         &secret_key)];
    let transactions = vec![Status::new(&pub_key, 2, &hash(&[]), &secret_key).raw().clone(),
                            Status::new(&pub_key, 4, &hash(&[2]), &secret_key).raw().clone(),
                            Status::new(&pub_key, 7, &hash(&[3]), &secret_key).raw().clone()];
    let block = Block::new(&pub_key,
                           &pub_key,
                           content.clone(),
                           precommits.clone(),
                           transactions.clone(),
                           &secret_key);

    assert_eq!(block.from(), &pub_key);
    assert_eq!(block.to(), &pub_key);
    assert_eq!(block.block(), content);
    assert_eq!(block.precommits(), precommits);
    assert_eq!(block.transactions(), transactions);

    let block2 = Block::from_raw(block.raw().clone()).unwrap();
    assert_eq!(block2.from(), &pub_key);
    assert_eq!(block2.to(), &pub_key);
    assert_eq!(block2.block(), content);
    assert_eq!(block2.precommits(), precommits);
    assert_eq!(block2.transactions(), transactions);
    let block_proof = BlockProof {
        block: content.clone(),
        precommits: precommits.clone(),
    };
    let json_str = ::serialize::json::reexport::to_string(&block_proof).unwrap();
    let block_proof_1: BlockProof = ::serialize::json::reexport::from_str(&json_str).unwrap(); 
    assert_eq!(block_proof, block_proof_1);
}

#[test]
fn test_empty_block() {
    let (pub_key, secret_key) = gen_keypair();

<<<<<<< HEAD
    let content = blockchain::Block::new(blockchain::SCHEMA_MAJOR_VERSION,
                                         0,
                                         0,
                                         200,
                                         &hash(&[1]),
                                         &hash(&[2]),
                                         &hash(&[3]));
=======
    let content = blockchain::Block::new(200, 1, 1, &hash(&[1]), &hash(&[2]), &hash(&[3]));
>>>>>>> 137b61c2

    let precommits = Vec::new();
    let transactions = Vec::new();
    let block = Block::new(&pub_key,
                           &pub_key,
                           content.clone(),
                           precommits.clone(),
                           transactions.clone(),
                           &secret_key);

    assert_eq!(block.from(), &pub_key);
    assert_eq!(block.to(), &pub_key);
    assert_eq!(block.block(), content);
    assert_eq!(block.precommits(), precommits);
    assert_eq!(block.transactions(), transactions);

    let block2 = Block::from_raw(block.raw().clone()).unwrap();
    assert_eq!(block2.from(), &pub_key);
    assert_eq!(block2.to(), &pub_key);
    assert_eq!(block2.block(), content);
    assert_eq!(block2.precommits(), precommits);
    assert_eq!(block2.transactions(), transactions);
}

#[test]
fn test_request_block() {
    let (public_key, secret_key) = gen_keypair();

    // write
    let request = RequestBlock::new(&public_key, &public_key, 1, &secret_key);
    // read
    assert_eq!(request.from(), &public_key);
    assert_eq!(request.height(), 1);
    assert_eq!(request.to(), &public_key);
    assert!(request.verify_signature(&public_key));
}<|MERGE_RESOLUTION|>--- conflicted
+++ resolved
@@ -273,19 +273,14 @@
 fn test_block() {
     let (pub_key, secret_key) = gen_keypair();
     let ts = SystemTime::now();
-<<<<<<< HEAD
+    let txs = [2];
+    let tx_count = txs.len() as u64;
 
     let content = blockchain::Block::new(blockchain::SCHEMA_MAJOR_VERSION,
                                          0,
                                          0,
                                          500,
-=======
-    let txs = [2];
-    let txs_length = txs.len() as u64;
-    let content = blockchain::Block::new(500,
-                                         1,
-                                         txs_length,
->>>>>>> 137b61c2
+                                         tx_count,
                                          &hash(&[1]),
                                          &hash(&txs),
                                          &hash(&[3]));
@@ -346,17 +341,14 @@
 fn test_empty_block() {
     let (pub_key, secret_key) = gen_keypair();
 
-<<<<<<< HEAD
     let content = blockchain::Block::new(blockchain::SCHEMA_MAJOR_VERSION,
                                          0,
                                          0,
                                          200,
+                                         1,
                                          &hash(&[1]),
                                          &hash(&[2]),
                                          &hash(&[3]));
-=======
-    let content = blockchain::Block::new(200, 1, 1, &hash(&[1]), &hash(&[2]), &hash(&[3]));
->>>>>>> 137b61c2
 
     let precommits = Vec::new();
     let transactions = Vec::new();
